/*
 * Software License Agreement (BSD License)
 *
 *  Copyright (c) 2011-2014, Willow Garage, Inc.
 *  Copyright (c) 2014-2015, Open Source Robotics Foundation
 *  All rights reserved.
 *
 *  Redistribution and use in source and binary forms, with or without
 *  modification, are permitted provided that the following conditions
 *  are met:
 *
 *   * Redistributions of source code must retain the above copyright
 *     notice, this list of conditions and the following disclaimer.
 *   * Redistributions in binary form must reproduce the above
 *     copyright notice, this list of conditions and the following
 *     disclaimer in the documentation and/or other materials provided
 *     with the distribution.
 *   * Neither the name of Open Source Robotics Foundation nor the names of its
 *     contributors may be used to endorse or promote products derived
 *     from this software without specific prior written permission.
 *
 *  THIS SOFTWARE IS PROVIDED BY THE COPYRIGHT HOLDERS AND CONTRIBUTORS
 *  "AS IS" AND ANY EXPRESS OR IMPLIED WARRANTIES, INCLUDING, BUT NOT
 *  LIMITED TO, THE IMPLIED WARRANTIES OF MERCHANTABILITY AND FITNESS
 *  FOR A PARTICULAR PURPOSE ARE DISCLAIMED. IN NO EVENT SHALL THE
 *  COPYRIGHT OWNER OR CONTRIBUTORS BE LIABLE FOR ANY DIRECT, INDIRECT,
 *  INCIDENTAL, SPECIAL, EXEMPLARY, OR CONSEQUENTIAL DAMAGES (INCLUDING,
 *  BUT NOT LIMITED TO, PROCUREMENT OF SUBSTITUTE GOODS OR SERVICES;
 *  LOSS OF USE, DATA, OR PROFITS; OR BUSINESS INTERRUPTION) HOWEVER
 *  CAUSED AND ON ANY THEORY OF LIABILITY, WHETHER IN CONTRACT, STRICT
 *  LIABILITY, OR TORT (INCLUDING NEGLIGENCE OR OTHERWISE) ARISING IN
 *  ANY WAY OUT OF THE USE OF THIS SOFTWARE, EVEN IF ADVISED OF THE
 *  POSSIBILITY OF SUCH DAMAGE.
 */

/** \author Jia Pan */

#include "fcl/narrowphase/narrowphase.h"
#include "fcl/shape/geometric_shapes_utility.h"
#include "fcl/intersect.h"
#include <boost/math/constants/constants.hpp>
#include <vector>

namespace fcl
{

namespace details
{

  // Clamp n to lie within the range [min, max]
  float clamp(float n, float min, float max) {
    if (n < min) return min;
    if (n > max) return max;
    return n;
  }

  // Computes closest points C1 and C2 of S1(s)=P1+s*(Q1-P1) and
  // S2(t)=P2+t*(Q2-P2), returning s and t. Function result is squared
  // distance between between S1(s) and S2(t)
  float closestPtSegmentSegment(Vec3f p1, Vec3f q1, Vec3f p2, Vec3f q2,
				float &s, float &t, Vec3f &c1, Vec3f &c2)
  {
    const float EPSILON = 0.001;
    Vec3f d1 = q1 - p1; // Direction vector of segment S1
    Vec3f d2 = q2 - p2; // Direction vector of segment S2
    Vec3f r = p1 - p2;
    float a = d1.dot(d1); // Squared length of segment S1, always nonnegative

    float e = d2.dot(d2); // Squared length of segment S2, always nonnegative
    float f = d2.dot(r);
    // Check if either or both segments degenerate into points
    if (a <= EPSILON && e <= EPSILON) {
      // Both segments degenerate into points
      s = t = 0.0f;
      c1 = p1;
      c2 = p2;
      Vec3f diff = c1-c2;
      float res = diff.dot(diff);
      return res;
    }
    if (a <= EPSILON) {
      // First segment degenerates into a point
      s = 0.0f;
      t = f / e; // s = 0 => t = (b*s + f) / e = f / e
      t = clamp(t, 0.0f, 1.0f);
    } else {
      float c = d1.dot(r);
      if (e <= EPSILON) {
	// Second segment degenerates into a point
	t = 0.0f;
	s = clamp(-c / a, 0.0f, 1.0f); // t = 0 => s = (b*t - c) / a = -c / a
      } else {
	// The general nondegenerate case starts here
	float b = d1.dot(d2);
	float denom = a*e-b*b; // Always nonnegative
	// If segments not parallel, compute closest point on L1 to L2 and
	// clamp to segment S1. Else pick arbitrary s (here 0)
	if (denom != 0.0f) {
	  std::cerr << "demoninator equals zero, using 0 as reference" << std::endl;
	  s = clamp((b*f - c*e) / denom, 0.0f, 1.0f);
	} else s = 0.0f;
	// Compute point on L2 closest to S1(s) using
	// t = Dot((P1 + D1*s) - P2,D2) / Dot(D2,D2) = (b*s + f) / e
	t = (b*s + f) / e;

	//
	//If t in [0,1] done. Else clamp t, recompute s for the new value
	//of t using s = Dot((P2 + D2*t) - P1,D1) / Dot(D1,D1)= (t*b - c) / a
	//and clamp s to [0, 1]
	if(t < 0.0f) {
	  t = 0.0f;
	  s = clamp(-c / a, 0.0f, 1.0f);
	} else if (t > 1.0f) {
	  t = 1.0f;
	  s = clamp((b - c) / a, 0.0f, 1.0f);
	}
      }
    }
    c1 = p1 + d1 * s;
    c2 = p2 + d2 * t;
    Vec3f diff = c1-c2;
    float res = diff.dot(diff);
    return res;
  }


  // Computes closest points C1 and C2 of S1(s)=P1+s*(Q1-P1) and
  // S2(t)=P2+t*(Q2-P2), returning s and t. Function result is squared
  // distance between between S1(s) and S2(t)

  bool capsuleCapsuleDistance(const Capsule& s1, const Transform3f& tf1,
			      const Capsule& s2, const Transform3f& tf2,
			      FCL_REAL* dist, Vec3f* p1_res, Vec3f* p2_res)
  {

    Vec3f p1(tf1.getTranslation());
    Vec3f p2(tf2.getTranslation());

    // line segment composes two points. First point is given by the origin, second point is computed by the origin transformed along z.
    // extension along z-axis means transformation with identity matrix and translation vector z pos
    Transform3f transformQ1(Vec3f(0,0,s1.lz));
    transformQ1 = tf1 * transformQ1;
    Vec3f q1 = transformQ1.getTranslation();


    Transform3f transformQ2(Vec3f(0,0,s2.lz));
    transformQ2 = tf2 * transformQ2;
    Vec3f q2 = transformQ2.getTranslation();

    // s and t correspont to the length of the line segment
    float s, t;
    Vec3f c1, c2;

    float result = closestPtSegmentSegment(p1, q1, p2, q2, s, t, c1, c2);
    *dist = sqrt(result)-s1.radius-s2.radius;

    // getting directional unit vector
    Vec3f distVec = c2 -c1;
    distVec.normalize();

    // extend the point to be border of the capsule.
    // Done by following the directional unit vector for the length of the capsule radius
    *p1_res = c1 + distVec*s1.radius;

    distVec = c1-c2;
    distVec.normalize();

    *p2_res = c2 + distVec*s2.radius;

    return true;
  }




// Compute the point on a line segment that is the closest point on the
// segment to to another point. The code is inspired by the explanation
// given by Dan Sunday's page:
//   http://geomalgorithms.com/a02-_lines.html
static inline void lineSegmentPointClosestToPoint (const Vec3f &p, const Vec3f &s1, const Vec3f &s2, Vec3f &sp) {
  Vec3f v = s2 - s1;
  Vec3f w = p - s1;

  FCL_REAL c1 = w.dot(v);
  FCL_REAL c2 = v.dot(v);

  if (c1 <= 0) {
    sp = s1;
  } else if (c2 <= c1) {
    sp = s2;
  } else {
    FCL_REAL b = c1/c2;
    Vec3f Pb = s1 + v * b;
    sp = Pb;
  }
}

bool sphereCapsuleIntersect(const Sphere& s1, const Transform3f& tf1, 
                            const Capsule& s2, const Transform3f& tf2,
                            std::vector<ContactPoint>* contacts)
{
  Transform3f tf2_inv(tf2);
  tf2_inv.inverse();

  const Vec3f pos1(0., 0., 0.5 * s2.lz);
  const Vec3f pos2(0., 0., -0.5 * s2.lz);
  const Vec3f s_c = tf2_inv.transform(tf1.transform(Vec3f()));

  Vec3f segment_point;

  lineSegmentPointClosestToPoint (s_c, pos1, pos2, segment_point);
  Vec3f diff = s_c - segment_point;

  const FCL_REAL distance = diff.length() - s1.radius - s2.radius;

  if (distance > 0)
    return false;

  const Vec3f local_normal = diff.normalize() * - FCL_REAL(1);

  if (contacts)
  {
    const Vec3f normal = tf2.getQuatRotation().transform(local_normal);
    const Vec3f point = tf2.transform(segment_point + local_normal * distance);
    const FCL_REAL penetration_depth = -distance;

    contacts->push_back(ContactPoint(normal, point, penetration_depth));
  }

  return true;
}

bool sphereCapsuleDistance(const Sphere& s1, const Transform3f& tf1, 
                           const Capsule& s2, const Transform3f& tf2,
                           FCL_REAL* dist, Vec3f* p1, Vec3f* p2)
{
  Transform3f tf2_inv(tf2);
  tf2_inv.inverse();

  Vec3f pos1(0., 0., 0.5 * s2.lz);
  Vec3f pos2(0., 0., -0.5 * s2.lz);
  Vec3f s_c = tf2_inv.transform(tf1.transform(Vec3f()));

  Vec3f segment_point;

  lineSegmentPointClosestToPoint (s_c, pos1, pos2, segment_point);
  Vec3f diff = s_c - segment_point;

  FCL_REAL distance = diff.length() - s1.radius - s2.radius;

  if(distance <= 0)
    return false;

  if(dist) *dist = distance;

  if(p1 || p2) diff.normalize();
  if(p1)
  {
    *p1 = s_c - diff * s1.radius;
    *p1 = inverse(tf1).transform(tf2.transform(*p1));
  }

  if(p2) *p2 = segment_point + diff * s1.radius;

  return true;
}

bool sphereSphereIntersect(const Sphere& s1, const Transform3f& tf1,
                           const Sphere& s2, const Transform3f& tf2,
                           std::vector<ContactPoint>* contacts)
{
  Vec3f diff = tf2.transform(Vec3f()) - tf1.transform(Vec3f());
  FCL_REAL len = diff.length();
  if(len > s1.radius + s2.radius)
    return false;

<<<<<<< HEAD
  if(contacts)
=======
  if(penetration_depth) 
    *penetration_depth = s1.radius + s2.radius - len;

  // If the centers of two sphere are at the same position, the normal is (0, 0, 0).
  // Otherwise, normal is pointing from center of object 1 to center of object 2
  if(normal) 
>>>>>>> 7279e644
  {
    const Vec3f normal = len > 0 ? diff / len : diff;
    const Vec3f point = tf1.transform(Vec3f()) - diff * s1.radius / (s1.radius + s2.radius);
    const FCL_REAL penetration_depth = s1.radius + s2.radius - len;
    contacts->push_back(ContactPoint(normal, point, penetration_depth));
  }

<<<<<<< HEAD
=======
  if(contact_points)
    *contact_points = tf1.transform(Vec3f()) + diff * s1.radius / (s1.radius + s2.radius);
  
>>>>>>> 7279e644
  return true;
}

bool sphereSphereDistance(const Sphere& s1, const Transform3f& tf1,
                          const Sphere& s2, const Transform3f& tf2,
                          FCL_REAL* dist, Vec3f* p1, Vec3f* p2)
{
  Vec3f o1 = tf1.getTranslation();
  Vec3f o2 = tf2.getTranslation();
  Vec3f diff = o1 - o2;
  FCL_REAL len = diff.length();
  if(len > s1.radius + s2.radius)
  {
    if(dist) *dist = len - (s1.radius + s2.radius);
    if(p1) *p1 = inverse(tf1).transform(o1 - diff * (s1.radius / len));
    if(p2) *p2 = inverse(tf2).transform(o2 + diff * (s2.radius / len));
    return true;
  }

  if(dist) *dist = -1;
  return false;
}

/** \brief the minimum distance from a point to a line */
FCL_REAL segmentSqrDistance(const Vec3f& from, const Vec3f& to,const Vec3f& p, Vec3f& nearest) 
{
  Vec3f diff = p - from;
  Vec3f v = to - from;
  FCL_REAL t = v.dot(diff);
	
  if(t > 0) 
  {
    FCL_REAL dotVV = v.dot(v);
    if(t < dotVV) 
    {
      t /= dotVV;
      diff -= v * t;
    } 
    else 
    {
      t = 1;
      diff -= v;
    }
  } 
  else
    t = 0;

  nearest = from + v * t;
  return diff.dot(diff);	
}

/// @brief Whether a point's projection is in a triangle
bool projectInTriangle(const Vec3f& p1, const Vec3f& p2, const Vec3f& p3, const Vec3f& normal, const Vec3f& p)
{
  Vec3f edge1(p2 - p1);
  Vec3f edge2(p3 - p2);
  Vec3f edge3(p1 - p3);

  Vec3f p1_to_p(p - p1);
  Vec3f p2_to_p(p - p2);
  Vec3f p3_to_p(p - p3);

  Vec3f edge1_normal(edge1.cross(normal));
  Vec3f edge2_normal(edge2.cross(normal));
  Vec3f edge3_normal(edge3.cross(normal));
	
  FCL_REAL r1, r2, r3;
  r1 = edge1_normal.dot(p1_to_p);
  r2 = edge2_normal.dot(p2_to_p);
  r3 = edge3_normal.dot(p3_to_p);
  if ( ( r1 > 0 && r2 > 0 && r3 > 0 ) ||
       ( r1 <= 0 && r2 <= 0 && r3 <= 0 ) )
    return true;
  return false;
}


bool sphereTriangleIntersect(const Sphere& s, const Transform3f& tf,
                             const Vec3f& P1, const Vec3f& P2, const Vec3f& P3, Vec3f* contact_points, FCL_REAL* penetration_depth, Vec3f* normal_)
{
  Vec3f normal = (P2 - P1).cross(P3 - P1);
  normal.normalize();
  const Vec3f& center = tf.getTranslation();
  const FCL_REAL& radius = s.radius;
  FCL_REAL radius_with_threshold = radius + std::numeric_limits<FCL_REAL>::epsilon();
  Vec3f p1_to_center = center - P1;
  FCL_REAL distance_from_plane = p1_to_center.dot(normal);

  if(distance_from_plane < 0)
  {
    distance_from_plane *= -1;
    normal *= -1;
  }

  bool is_inside_contact_plane = (distance_from_plane < radius_with_threshold);
  
  bool has_contact = false;
  Vec3f contact_point;
  if(is_inside_contact_plane)
  {
    if(projectInTriangle(P1, P2, P3, normal, center))
    {
      has_contact = true;
      contact_point = center - normal * distance_from_plane;
    }
    else
    {
      FCL_REAL contact_capsule_radius_sqr = radius_with_threshold * radius_with_threshold;
      Vec3f nearest_on_edge;
      FCL_REAL distance_sqr;
      distance_sqr = segmentSqrDistance(P1, P2, center, nearest_on_edge);
      if(distance_sqr < contact_capsule_radius_sqr)
      {
        has_contact = true;
        contact_point = nearest_on_edge;
      }

      distance_sqr = segmentSqrDistance(P2, P3, center, nearest_on_edge);
      if(distance_sqr < contact_capsule_radius_sqr)
      {
        has_contact = true;
        contact_point = nearest_on_edge;
      }

      distance_sqr = segmentSqrDistance(P3, P1, center, nearest_on_edge);
      if(distance_sqr < contact_capsule_radius_sqr)
      {
        has_contact = true;
        contact_point = nearest_on_edge;
      }
    }
  }

  if(has_contact)
  {
    Vec3f contact_to_center = contact_point - center;
    FCL_REAL distance_sqr = contact_to_center.sqrLength();

    if(distance_sqr < radius_with_threshold * radius_with_threshold)
    {
      if(distance_sqr > 0)
      {
        FCL_REAL distance = std::sqrt(distance_sqr);
        if(normal_) *normal_ = normalize(contact_to_center);
        if(contact_points) *contact_points = contact_point;
        if(penetration_depth) *penetration_depth = -(radius - distance);
      }
      else
      {
        if(normal_) *normal_ = -normal;
        if(contact_points) *contact_points = contact_point;
        if(penetration_depth) *penetration_depth = -radius;
      }

      return true;
    }
  }

  return false;
}


bool sphereTriangleDistance(const Sphere& sp, const Transform3f& tf,
                            const Vec3f& P1, const Vec3f& P2, const Vec3f& P3,
                            FCL_REAL* dist)
{
  // from geometric tools, very different from the collision code.

  const Vec3f& center = tf.getTranslation();
  FCL_REAL radius = sp.radius;
  Vec3f diff = P1 - center;
  Vec3f edge0 = P2 - P1;
  Vec3f edge1 = P3 - P1;
  FCL_REAL a00 = edge0.sqrLength();
  FCL_REAL a01 = edge0.dot(edge1);
  FCL_REAL a11 = edge1.sqrLength();
  FCL_REAL b0 = diff.dot(edge0);
  FCL_REAL b1 = diff.dot(edge1);
  FCL_REAL c = diff.sqrLength();
  FCL_REAL det = fabs(a00*a11 - a01*a01);
  FCL_REAL s = a01*b1 - a11*b0;
  FCL_REAL t = a01*b0 - a00*b1;

  FCL_REAL sqr_dist;

  if(s + t <= det)
  {
    if(s < 0)
    {
      if(t < 0)  // region 4
      {
        if(b0 < 0)
        {
          t = 0;
          if(-b0 >= a00)
          {
            s = 1;
            sqr_dist = a00 + 2*b0 + c;
          }
          else
          {
            s = -b0/a00;
            sqr_dist = b0*s + c;
          }
        }
        else
        {
          s = 0;
          if(b1 >= 0)
          {
            t = 0;
            sqr_dist = c;
          }
          else if(-b1 >= a11)
          {
            t = 1;
            sqr_dist = a11 + 2*b1 + c;
          }
          else
          {
            t = -b1/a11;
            sqr_dist = b1*t + c;
          }
        }
      }
      else  // region 3
      {
        s = 0;
        if(b1 >= 0)
        {
          t = 0;
          sqr_dist = c;
        }
        else if(-b1 >= a11)
        {
          t = 1;
          sqr_dist = a11 + 2*b1 + c;
        }
        else
        {
          t = -b1/a11;
          sqr_dist = b1*t + c;
        }
      }
    }
    else if(t < 0)  // region 5
    {
      t = 0;
      if(b0 >= 0)
      {
        s = 0;
        sqr_dist = c;
      }
      else if(-b0 >= a00)
      {
        s = 1;
        sqr_dist = a00 + 2*b0 + c;
      }
      else
      {
        s = -b0/a00;
        sqr_dist = b0*s + c;
      }
    }
    else  // region 0
    {
      // minimum at interior point
      FCL_REAL inv_det = (1)/det;
      s *= inv_det;
      t *= inv_det;
      sqr_dist = s*(a00*s + a01*t + 2*b0) + t*(a01*s + a11*t + 2*b1) + c;
    }
  }
  else
  {
    FCL_REAL tmp0, tmp1, numer, denom;

    if(s < 0)  // region 2
    {
      tmp0 = a01 + b0;
      tmp1 = a11 + b1;
      if(tmp1 > tmp0)
      {
        numer = tmp1 - tmp0;
        denom = a00 - 2*a01 + a11;
        if(numer >= denom)
        {
          s = 1;
          t = 0;
          sqr_dist = a00 + 2*b0 + c;
        }
        else
        {
          s = numer/denom;
          t = 1 - s;
          sqr_dist = s*(a00*s + a01*t + 2*b0) + t*(a01*s + a11*t + 2*b1) + c;
        }
      }
      else
      {
        s = 0;
        if(tmp1 <= 0)
        {
          t = 1;
          sqr_dist = a11 + 2*b1 + c;
        }
        else if(b1 >= 0)
        {
          t = 0;
          sqr_dist = c;
        }
        else
        {
          t = -b1/a11;
          sqr_dist = b1*t + c;
        }
      }
    }
    else if(t < 0)  // region 6
    {
      tmp0 = a01 + b1;
      tmp1 = a00 + b0;
      if(tmp1 > tmp0)
      {
        numer = tmp1 - tmp0;
        denom = a00 - 2*a01 + a11;
        if(numer >= denom)
        {
          t = 1;
          s = 0;
          sqr_dist = a11 + 2*b1 + c;
        }
        else
        {
          t = numer/denom;
          s = 1 - t;
          sqr_dist = s*(a00*s + a01*t + 2*b0) + t*(a01*s + a11*t + 2*b1) + c;
        }
      }
      else
      {
        t = 0;
        if(tmp1 <= 0)
        {
          s = 1;
          sqr_dist = a00 + 2*b0 + c;
        }
        else if(b0 >= 0)
        {
          s = 0;
          sqr_dist = c;
        }
        else
        {
          s = -b0/a00;
          sqr_dist = b0*s + c;
        }
      }
    }
    else  // region 1
    {
      numer = a11 + b1 - a01 - b0;
      if(numer <= 0)
      {
        s = 0;
        t = 1;
        sqr_dist = a11 + 2*b1 + c;
      }
      else
      {
        denom = a00 - 2*a01 + a11;
        if(numer >= denom)
        {
          s = 1;
          t = 0;
          sqr_dist = a00 + 2*b0 + c;
        }
        else
        {
          s = numer/denom;
          t = 1 - s;
          sqr_dist = s*(a00*s + a01*t + 2*b0) + t*(a01*s + a11*t + 2*b1) + c;
        }
      }
    }
  }

  // Account for numerical round-off error.
  if(sqr_dist < 0)
    sqr_dist = 0;

  if(sqr_dist > radius * radius)
  {
    if(dist) *dist = std::sqrt(sqr_dist) - radius;
    return true;
  }
  else
  {
    if(dist) *dist = -1;
    return false;
  }
}


bool sphereTriangleDistance(const Sphere& sp, const Transform3f& tf,
                            const Vec3f& P1, const Vec3f& P2, const Vec3f& P3,
                            FCL_REAL* dist, Vec3f* p1, Vec3f* p2)
{
  if(p1 || p2)
  {
    Vec3f o = tf.getTranslation();
    Project::ProjectResult result;
    result = Project::projectTriangle(P1, P2, P3, o);
    if(result.sqr_distance > sp.radius * sp.radius)
    {
      if(dist) *dist = std::sqrt(result.sqr_distance) - sp.radius;
      Vec3f project_p = P1 * result.parameterization[0] + P2 * result.parameterization[1] + P3 * result.parameterization[2];
      Vec3f dir = o - project_p;
      dir.normalize();
      if(p1) { *p1 = o - dir * sp.radius; *p1 = inverse(tf).transform(*p1); }
      if(p2) *p2 = project_p;
      return true;
    }
    else
      return false;
  }
  else
  {
    return sphereTriangleDistance(sp, tf, P1, P2, P3, dist);
  }
}


bool sphereTriangleDistance(const Sphere& sp, const Transform3f& tf1,
                            const Vec3f& P1, const Vec3f& P2, const Vec3f& P3, const Transform3f& tf2,
                            FCL_REAL* dist, Vec3f* p1, Vec3f* p2)
{
  bool res = details::sphereTriangleDistance(sp, tf1, tf2.transform(P1), tf2.transform(P2), tf2.transform(P3), dist, p1, p2);
  if(p2) *p2 = inverse(tf2).transform(*p2);

  return res;
}

static inline void lineClosestApproach(const Vec3f& pa, const Vec3f& ua,
                                       const Vec3f& pb, const Vec3f& ub,
                                       FCL_REAL* alpha, FCL_REAL* beta)
{
  Vec3f p = pb - pa;
  FCL_REAL uaub = ua.dot(ub);
  FCL_REAL q1 = ua.dot(p);
  FCL_REAL q2 = -ub.dot(p);
  FCL_REAL d = 1 - uaub * uaub;
  if(d <= (FCL_REAL)(0.0001f))
  {
    *alpha = 0;
    *beta = 0;
  }
  else
  {
    d = 1 / d;
    *alpha = (q1 + uaub * q2) * d;
    *beta = (uaub * q1 + q2) * d;
  }
}

// find all the intersection points between the 2D rectangle with vertices
// at (+/-h[0],+/-h[1]) and the 2D quadrilateral with vertices (p[0],p[1]),
// (p[2],p[3]),(p[4],p[5]),(p[6],p[7]).
//
// the intersection points are returned as x,y pairs in the 'ret' array.
// the number of intersection points is returned by the function (this will
// be in the range 0 to 8).
static int intersectRectQuad2(FCL_REAL h[2], FCL_REAL p[8], FCL_REAL ret[16])
{
  // q (and r) contain nq (and nr) coordinate points for the current (and
  // chopped) polygons
  int nq = 4, nr = 0;
  FCL_REAL buffer[16];
  FCL_REAL* q = p;
  FCL_REAL* r = ret;
  for(int dir = 0; dir <= 1; ++dir) 
  {
    // direction notation: xy[0] = x axis, xy[1] = y axis
    for(int sign = -1; sign <= 1; sign += 2) 
    {
      // chop q along the line xy[dir] = sign*h[dir]
      FCL_REAL* pq = q;
      FCL_REAL* pr = r;
      nr = 0;
      for(int i = nq; i > 0; --i) 
      {
        // go through all points in q and all lines between adjacent points
        if(sign * pq[dir] < h[dir]) 
        {
          // this point is inside the chopping line
          pr[0] = pq[0];
          pr[1] = pq[1];
          pr += 2;
          nr++;
          if(nr & 8) 
          {
            q = r;
            goto done;
          }
        }
        FCL_REAL* nextq = (i > 1) ? pq+2 : q;
        if((sign*pq[dir] < h[dir]) ^ (sign*nextq[dir] < h[dir])) 
        {
          // this line crosses the chopping line
          pr[1-dir] = pq[1-dir] + (nextq[1-dir]-pq[1-dir]) /
            (nextq[dir]-pq[dir]) * (sign*h[dir]-pq[dir]);
          pr[dir] = sign*h[dir];
          pr += 2;
          nr++;
          if(nr & 8) 
          {
            q = r;
            goto done;
          }
        }
        pq += 2;
      }
      q = r;
      r = (q == ret) ? buffer : ret;
      nq = nr;
    }
  }
 
 done:
  if(q != ret) memcpy(ret, q, nr*2*sizeof(FCL_REAL));
  return nr;  
}

// given n points in the plane (array p, of size 2*n), generate m points that
// best represent the whole set. the definition of 'best' here is not
// predetermined - the idea is to select points that give good box-box
// collision detection behavior. the chosen point indexes are returned in the
// array iret (of size m). 'i0' is always the first entry in the array.
// n must be in the range [1..8]. m must be in the range [1..n]. i0 must be
// in the range [0..n-1].
static inline void cullPoints2(int n, FCL_REAL p[], int m, int i0, int iret[])
{
  // compute the centroid of the polygon in cx,cy
  FCL_REAL a, cx, cy, q;
  switch(n)
  {
  case 1:
    cx = p[0];
    cy = p[1];
    break;
  case 2:
    cx = 0.5 * (p[0] + p[2]);
    cy = 0.5 * (p[1] + p[3]);
    break;
  default:
    a = 0;
    cx = 0;
    cy = 0;
    for(int i = 0; i < n-1; ++i) 
    {
      q = p[i*2]*p[i*2+3] - p[i*2+2]*p[i*2+1];
      a += q;
      cx += q*(p[i*2]+p[i*2+2]);
      cy += q*(p[i*2+1]+p[i*2+3]);
    }
    q = p[n*2-2]*p[1] - p[0]*p[n*2-1];
    if(std::abs(a+q) > std::numeric_limits<FCL_REAL>::epsilon())
      a = 1/(3*(a+q));
    else
      a= 1e18f;
    
    cx = a*(cx + q*(p[n*2-2]+p[0]));
    cy = a*(cy + q*(p[n*2-1]+p[1]));
  }


  // compute the angle of each point w.r.t. the centroid
  FCL_REAL A[8];
  for(int i = 0; i < n; ++i) 
    A[i] = atan2(p[i*2+1]-cy,p[i*2]-cx);

  // search for points that have angles closest to A[i0] + i*(2*pi/m).
  int avail[8];
  for(int i = 0; i < n; ++i) avail[i] = 1;
  avail[i0] = 0;
  iret[0] = i0;
  iret++;
  const double pi = boost::math::constants::pi<FCL_REAL>();
  for(int j = 1; j < m; ++j) 
  {
    a = j*(2*pi/m) + A[i0];
    if (a > pi) a -= 2*pi;
    FCL_REAL maxdiff= 1e9, diff;

    *iret = i0;	// iret is not allowed to keep this value, but it sometimes does, when diff=#QNAN0
    for(int i = 0; i < n; ++i) 
    {
      if(avail[i]) 
      {
        diff = std::abs(A[i]-a);
        if(diff > pi) diff = 2*pi - diff;
        if(diff < maxdiff) 
        {
          maxdiff = diff;
          *iret = i;
        }
      }
    }
    avail[*iret] = 0;
    iret++;
  }
}



int boxBox2(const Vec3f& side1, const Matrix3f& R1, const Vec3f& T1,
            const Vec3f& side2, const Matrix3f& R2, const Vec3f& T2,
            Vec3f& normal, FCL_REAL* depth, int* return_code,
            int maxc, std::vector<ContactPoint>& contacts)
{
  const FCL_REAL fudge_factor = FCL_REAL(1.05);
  Vec3f normalC;
  FCL_REAL s, s2, l;
  int invert_normal, code;

  Vec3f p = T2 - T1; // get vector from centers of box 1 to box 2, relative to box 1
  Vec3f pp = R1.transposeTimes(p); // get pp = p relative to body 1

  // get side lengths / 2
  Vec3f A = side1 * 0.5;
  Vec3f B = side2 * 0.5;

  // Rij is R1'*R2, i.e. the relative rotation between R1 and R2
  Matrix3f R = R1.transposeTimes(R2);
  Matrix3f Q = abs(R);


  // for all 15 possible separating axes:
  //   * see if the axis separates the boxes. if so, return 0.
  //   * find the depth of the penetration along the separating axis (s2)
  //   * if this is the largest depth so far, record it.
  // the normal vector will be set to the separating axis with the smallest
  // depth. note: normalR is set to point to a column of R1 or R2 if that is
  // the smallest depth normal so far. otherwise normalR is 0 and normalC is
  // set to a vector relative to body 1. invert_normal is 1 if the sign of
  // the normal should be flipped.

  int best_col_id = -1;
  const Matrix3f* normalR = 0;
  FCL_REAL tmp = 0;

  s = - std::numeric_limits<FCL_REAL>::max();
  invert_normal = 0;
  code = 0;

  // separating axis = u1, u2, u3
  tmp = pp[0];
  s2 = std::abs(tmp) - (Q.dotX(B) + A[0]);
  if(s2 > 0) { *return_code = 0; return 0; }
  if(s2 > s)
  {
    s = s2;
    best_col_id = 0;
    normalR = &R1;
    invert_normal = (tmp < 0);
    code = 1;
  }

  tmp = pp[1];
  s2 = std::abs(tmp) - (Q.dotY(B) + A[1]);
  if(s2 > 0) { *return_code = 0; return 0; }
  if(s2 > s)
  {
    s = s2;
    best_col_id = 1;
    normalR = &R1;
    invert_normal = (tmp < 0);
    code = 2;
  }

  tmp = pp[2];
  s2 = std::abs(tmp) - (Q.dotZ(B) + A[2]);
  if(s2 > 0) { *return_code = 0; return 0; }
  if(s2 > s)
  {
    s = s2;
    best_col_id = 2;
    normalR = &R1;
    invert_normal = (tmp < 0);
    code = 3;
  }

  // separating axis = v1, v2, v3
  tmp = R2.transposeDotX(p);
  s2 = std::abs(tmp) - (Q.transposeDotX(A) + B[0]);
  if(s2 > 0) { *return_code = 0; return 0; }
  if(s2 > s)
  {
    s = s2;
    best_col_id = 0;
    normalR = &R2;
    invert_normal = (tmp < 0);
    code = 4;
  }

  tmp = R2.transposeDotY(p);
  s2 = std::abs(tmp) - (Q.transposeDotY(A) + B[1]);
  if(s2 > 0) { *return_code = 0; return 0; }
  if(s2 > s)
  {
    s = s2;
    best_col_id = 1;
    normalR = &R2;
    invert_normal = (tmp < 0);
    code = 5;
  }

  tmp = R2.transposeDotZ(p);
  s2 =  std::abs(tmp) - (Q.transposeDotZ(A) + B[2]);
  if(s2 > 0) { *return_code = 0; return 0; }
  if(s2 > s)
  {
    s = s2;
    best_col_id = 2;
    normalR = &R2;
    invert_normal = (tmp < 0);
    code = 6;
  }


  FCL_REAL fudge2(1.0e-6);
  Q += fudge2;

  Vec3f n;
  FCL_REAL eps = std::numeric_limits<FCL_REAL>::epsilon();

  // separating axis = u1 x (v1,v2,v3)
  tmp = pp[2] * R(1, 0) - pp[1] * R(2, 0);
  s2 = std::abs(tmp) - (A[1] * Q(2, 0) + A[2] * Q(1, 0) + B[1] * Q(0, 2) + B[2] * Q(0, 1));
  if(s2 > 0) { *return_code = 0; return 0; }
  n = Vec3f(0, -R(2, 0), R(1, 0));
  l = n.length();
  if(l > eps)
  {
    s2 /= l;
    if(s2 * fudge_factor > s)
    {
      s = s2;
      best_col_id = -1;
      normalC = n / l;
      invert_normal = (tmp < 0);
      code = 7;
    }
  }

  tmp = pp[2] * R(1, 1) - pp[1] * R(2, 1);
  s2 = std::abs(tmp) - (A[1] * Q(2, 1) + A[2] * Q(1, 1) + B[0] * Q(0, 2) + B[2] * Q(0, 0));
  if(s2 > 0) { *return_code = 0; return 0; }
  n = Vec3f(0, -R(2, 1), R(1, 1));
  l = n.length();
  if(l > eps)
  {
    s2 /= l;
    if(s2 * fudge_factor > s)
    {
      s = s2;
      best_col_id = -1;
      normalC = n / l;
      invert_normal = (tmp < 0);
      code = 8;
    }
  }

  tmp = pp[2] * R(1, 2) - pp[1] * R(2, 2);
  s2 = std::abs(tmp) - (A[1] * Q(2, 2) + A[2] * Q(1, 2) + B[0] * Q(0, 1) + B[1] * Q(0, 0));
  if(s2 > 0) { *return_code = 0; return 0; }
  n = Vec3f(0, -R(2, 2), R(1, 2));
  l = n.length();
  if(l > eps)
  {
    s2 /= l;
    if(s2 * fudge_factor > s)
    {
      s = s2;
      best_col_id = -1;
      normalC = n / l;
      invert_normal = (tmp < 0);
      code = 9;
    }
  }

  // separating axis = u2 x (v1,v2,v3)
  tmp = pp[0] * R(2, 0) - pp[2] * R(0, 0);
  s2 = std::abs(tmp) - (A[0] * Q(2, 0) + A[2] * Q(0, 0) + B[1] * Q(1, 2) + B[2] * Q(1, 1));
  if(s2 > 0) { *return_code = 0; return 0; }
  n = Vec3f(R(2, 0), 0, -R(0, 0));
  l = n.length();
  if(l > eps)
  {
    s2 /= l;
    if(s2 * fudge_factor > s)
    {
      s = s2;
      best_col_id = -1;
      normalC = n / l;
      invert_normal = (tmp < 0);
      code = 10;
    }
  }

  tmp = pp[0] * R(2, 1) - pp[2] * R(0, 1);
  s2 = std::abs(tmp) - (A[0] * Q(2, 1) + A[2] * Q(0, 1) + B[0] * Q(1, 2) + B[2] * Q(1, 0));
  if(s2 > 0) { *return_code = 0; return 0; }
  n = Vec3f(R(2, 1), 0, -R(0, 1));
  l = n.length();
  if(l > eps)
  {
    s2 /= l;
    if(s2 * fudge_factor > s)
    {
      s = s2;
      best_col_id = -1;
      normalC = n / l;
      invert_normal = (tmp < 0);
      code = 11;
    }
  }

  tmp = pp[0] * R(2, 2) - pp[2] * R(0, 2);
  s2 = std::abs(tmp) - (A[0] * Q(2, 2) + A[2] * Q(0, 2) + B[0] * Q(1, 1) + B[1] * Q(1, 0));
  if(s2 > 0) { *return_code = 0; return 0; }
  n = Vec3f(R(2, 2), 0, -R(0, 2));
  l = n.length();
  if(l > eps)
  {
    s2 /= l;
    if(s2 * fudge_factor > s)
    {
      s = s2;
      best_col_id = -1;
      normalC = n / l;
      invert_normal = (tmp < 0);
      code = 12;
    }
  }

  // separating axis = u3 x (v1,v2,v3)
  tmp = pp[1] * R(0, 0) - pp[0] * R(1, 0);
  s2 = std::abs(tmp) - (A[0] * Q(1, 0) + A[1] * Q(0, 0) + B[1] * Q(2, 2) + B[2] * Q(2, 1));
  if(s2 > 0) { *return_code = 0; return 0; }
  n = Vec3f(-R(1, 0), R(0, 0), 0);
  l = n.length();
  if(l > eps)
  {
    s2 /= l;
    if(s2 * fudge_factor > s)
    {
      s = s2;
      best_col_id = -1;
      normalC = n / l;
      invert_normal = (tmp < 0);
      code = 13;
    }
  }

  tmp = pp[1] * R(0, 1) - pp[0] * R(1, 1);
  s2 = std::abs(tmp) - (A[0] * Q(1, 1) + A[1] * Q(0, 1) + B[0] * Q(2, 2) + B[2] * Q(2, 0));
  if(s2 > 0) { *return_code = 0; return 0; }
  n = Vec3f(-R(1, 1), R(0, 1), 0);
  l = n.length();
  if(l > eps)
  {
    s2 /= l;
    if(s2 * fudge_factor > s)
    {
      s = s2;
      best_col_id = -1;
      normalC = n / l;
      invert_normal = (tmp < 0);
      code = 14;
    }
  }

  tmp = pp[1] * R(0, 2) - pp[0] * R(1, 2);
  s2 = std::abs(tmp) - (A[0] * Q(1, 2) + A[1] * Q(0, 2) + B[0] * Q(2, 1) + B[1] * Q(2, 0));
  if(s2 > 0) { *return_code = 0; return 0; }
  n = Vec3f(-R(1, 2), R(0, 2), 0);
  l = n.length();
  if(l > eps)
  {
    s2 /= l;
    if(s2 * fudge_factor > s)
    {
      s = s2;
      best_col_id = -1;
      normalC = n / l;
      invert_normal = (tmp < 0);
      code = 15;
    }
  }



  if (!code) { *return_code = code; return 0; }

  // if we get to this point, the boxes interpenetrate. compute the normal
  // in global coordinates.
<<<<<<< HEAD
  if(best_col_id != -1)
    normal = R.getColumn(best_col_id);
  else
=======
  if(best_col_id != -1) 
    normal = normalR->getColumn(best_col_id);
  else 
>>>>>>> 7279e644
    normal = R1 * normalC;

  if(invert_normal)
    normal.negate();

  *depth = -s; // s is negative when the boxes are in collision

  // compute contact point(s)

  if(code > 6)
  {
    // an edge from box 1 touches an edge from box 2.
    // find a point pa on the intersecting edge of box 1
    Vec3f pa(T1);
    FCL_REAL sign;

    for(int j = 0; j < 3; ++j)
    {
      sign = (R1.transposeDot(j, normal) > 0) ? 1 : -1;
      pa += R1.getColumn(j) * (A[j] * sign);
    }

    // find a point pb on the intersecting edge of box 2
    Vec3f pb(T2);

    for(int j = 0; j < 3; ++j)
    {
      sign = (R2.transposeDot(j, normal) > 0) ? -1 : 1;
      pb += R2.getColumn(j) * (B[j] * sign);
    }

    FCL_REAL alpha, beta;
    Vec3f ua(R1.getColumn((code-7)/3));
    Vec3f ub(R2.getColumn((code-7)%3));

    lineClosestApproach(pa, ua, pb, ub, &alpha, &beta);
    pa += ua * alpha;
    pb += ub * beta;
<<<<<<< HEAD


    Vec3f pointInWorld((pa + pb) * 0.5);
    contacts.push_back(ContactPoint(-normal, pointInWorld, -*depth));
=======
    
    
    // Vec3f pointInWorld((pa + pb) * 0.5);
    // contacts.push_back(ContactPoint(-normal, pointInWorld, -*depth));
    contacts.push_back(ContactPoint(-normal,pb,-*depth));
>>>>>>> 7279e644
    *return_code = code;

    return 1;
  }

  // okay, we have a face-something intersection (because the separating
  // axis is perpendicular to a face). define face 'a' to be the reference
  // face (i.e. the normal vector is perpendicular to this) and face 'b' to be
  // the incident face (the closest face of the other box).

  const Matrix3f *Ra, *Rb;
  const Vec3f *pa, *pb, *Sa, *Sb;

  if(code <= 3)
  {
    Ra = &R1;
    Rb = &R2;
    pa = &T1;
    pb = &T2;
    Sa = &A;
    Sb = &B;
  }
  else
  {
    Ra = &R2;
    Rb = &R1;
    pa = &T2;
    pb = &T1;
    Sa = &B;
    Sb = &A;
  }

  // nr = normal vector of reference face dotted with axes of incident box.
  // anr = absolute values of nr.
  Vec3f normal2, nr, anr;
  if(code <= 3)
    normal2 = normal;
  else
    normal2 = -normal;

  nr = Rb->transposeTimes(normal2);
  anr = abs(nr);

  // find the largest compontent of anr: this corresponds to the normal
  // for the indident face. the other axis numbers of the indicent face
  // are stored in a1,a2.
  int lanr, a1, a2;
  if(anr[1] > anr[0])
  {
    if(anr[1] > anr[2])
    {
      a1 = 0;
      lanr = 1;
      a2 = 2;
    }
    else
    {
      a1 = 0;
      a2 = 1;
      lanr = 2;
    }
  }
  else
  {
    if(anr[0] > anr[2])
    {
      lanr = 0;
      a1 = 1;
      a2 = 2;
    }
    else
    {
      a1 = 0;
      a2 = 1;
      lanr = 2;
    }
  }

  // compute center point of incident face, in reference-face coordinates
  Vec3f center;
  if(nr[lanr] < 0)
    center = (*pb) - (*pa) + Rb->getColumn(lanr) * ((*Sb)[lanr]);
  else
    center = (*pb) - (*pa) - Rb->getColumn(lanr) * ((*Sb)[lanr]);

  // find the normal and non-normal axis numbers of the reference box
  int codeN, code1, code2;
  if(code <= 3)
    codeN = code-1;
  else codeN = code-4;

  if(codeN == 0)
  {
    code1 = 1;
    code2 = 2;
  }
  else if(codeN == 1)
  {
    code1 = 0;
    code2 = 2;
  }
  else
  {
    code1 = 0;
    code2 = 1;
  }

  // find the four corners of the incident face, in reference-face coordinates
  FCL_REAL quad[8]; // 2D coordinate of incident face (x,y pairs)
  FCL_REAL c1, c2, m11, m12, m21, m22;
  c1 = Ra->transposeDot(code1, center);
  c2 = Ra->transposeDot(code2, center);
  // optimize this? - we have already computed this data above, but it is not
  // stored in an easy-to-index format. for now it's quicker just to recompute
  // the four dot products.
  Vec3f tempRac = Ra->getColumn(code1);
  m11 = Rb->transposeDot(a1, tempRac);
  m12 = Rb->transposeDot(a2, tempRac);
  tempRac = Ra->getColumn(code2);
  m21 = Rb->transposeDot(a1, tempRac);
  m22 = Rb->transposeDot(a2, tempRac);

  FCL_REAL k1 = m11 * (*Sb)[a1];
  FCL_REAL k2 = m21 * (*Sb)[a1];
  FCL_REAL k3 = m12 * (*Sb)[a2];
  FCL_REAL k4 = m22 * (*Sb)[a2];
  quad[0] = c1 - k1 - k3;
  quad[1] = c2 - k2 - k4;
  quad[2] = c1 - k1 + k3;
  quad[3] = c2 - k2 + k4;
  quad[4] = c1 + k1 + k3;
  quad[5] = c2 + k2 + k4;
  quad[6] = c1 + k1 - k3;
  quad[7] = c2 + k2 - k4;

  // find the size of the reference face
  FCL_REAL rect[2];
  rect[0] = (*Sa)[code1];
  rect[1] = (*Sa)[code2];

  // intersect the incident and reference faces
  FCL_REAL ret[16];
  int n_intersect = intersectRectQuad2(rect, quad, ret);
  if(n_intersect < 1) { *return_code = code; return 0; } // this should never happen

  // convert the intersection points into reference-face coordinates,
  // and compute the contact position and depth for each point. only keep
  // those points that have a positive (penetrating) depth. delete points in
  // the 'ret' array as necessary so that 'point' and 'ret' correspond.
  Vec3f points[8]; // penetrating contact points
  FCL_REAL dep[8]; // depths for those points
  FCL_REAL det1 = 1.f/(m11*m22 - m12*m21);
  m11 *= det1;
  m12 *= det1;
  m21 *= det1;
  m22 *= det1;
  int cnum = 0;	// number of penetrating contact points found
  for(int j = 0; j < n_intersect; ++j)
  {
    FCL_REAL k1 =  m22*(ret[j*2]-c1) - m12*(ret[j*2+1]-c2);
    FCL_REAL k2 = -m21*(ret[j*2]-c1) + m11*(ret[j*2+1]-c2);
    points[cnum] = center + Rb->getColumn(a1) * k1 + Rb->getColumn(a2) * k2;
    dep[cnum] = (*Sa)[codeN] - normal2.dot(points[cnum]);
    if(dep[cnum] >= 0)
    {
      ret[cnum*2] = ret[j*2];
      ret[cnum*2+1] = ret[j*2+1];
      cnum++;
    }
  }
  if(cnum < 1) { *return_code = code; return 0; } // this should never happen

  // we can't generate more contacts than we actually have
  if(maxc > cnum) maxc = cnum;
  if(maxc < 1) maxc = 1;

  if(cnum <= maxc)
  {
    if(code<4)
    {
      // we have less contacts than we need, so we use them all
      for(int j = 0; j < cnum; ++j)
      {
        Vec3f pointInWorld = points[j] + (*pa);
        contacts.push_back(ContactPoint(-normal, pointInWorld, -dep[j]));
      }
    }
    else
    {
      // we have less contacts than we need, so we use them all
      for(int j = 0; j < cnum; ++j)
      {
        Vec3f pointInWorld = points[j] + (*pa) - normal * dep[j];
        contacts.push_back(ContactPoint(-normal, pointInWorld, -dep[j]));
      }
    }
  }
  else
  {
    // we have more contacts than are wanted, some of them must be culled.
    // find the deepest point, it is always the first contact.
    int i1 = 0;
    FCL_REAL maxdepth = dep[0];
    for(int i = 1; i < cnum; ++i)
    {
      if(dep[i] > maxdepth)
      {
        maxdepth = dep[i];
        i1 = i;
      }
    }

    int iret[8];
    cullPoints2(cnum, ret, maxc, i1, iret);

    for(int j = 0; j < maxc; ++j)
    {
      Vec3f posInWorld = points[iret[j]] + (*pa);
      if(code < 4)
        contacts.push_back(ContactPoint(-normal, posInWorld, -dep[iret[j]]));
      else
        contacts.push_back(ContactPoint(-normal, posInWorld - normal * dep[iret[j]], -dep[iret[j]]));
    }
    cnum = maxc;
  }

  *return_code = code;
  return cnum;
}

<<<<<<< HEAD
=======
bool compareContactPoints(const ContactPoint& c1,const ContactPoint& c2) { return c1.depth < c2.depth; } // Accending order, assuming penetration depth is a negative number!

>>>>>>> 7279e644
bool boxBoxIntersect(const Box& s1, const Transform3f& tf1,
                     const Box& s2, const Transform3f& tf2,
                     std::vector<ContactPoint>* contacts_)
{
  std::vector<ContactPoint> contacts;
  int return_code;
  Vec3f normal;
  FCL_REAL depth;
  /* int cnum = */ boxBox2(s1.side, tf1.getRotation(), tf1.getTranslation(),
                           s2.side, tf2.getRotation(), tf2.getTranslation(),
                           normal, &depth, &return_code,
                           4, contacts);

<<<<<<< HEAD
  if(contacts_)
    *contacts_ = contacts;
=======
  if(normal_) *normal_ = normal;
  if(penetration_depth_) *penetration_depth_ = depth;

  if(contact_points)
  {
    if(contacts.size() > 0)
    {
      std::sort(contacts.begin(), contacts.end(), compareContactPoints);
      *contact_points = contacts[0].point;
      if(penetration_depth_) *penetration_depth_ = -contacts[0].depth;
    }
  }
>>>>>>> 7279e644

  return return_code != 0;
}

template<typename T>
T halfspaceIntersectTolerance()
{
  return 0;
}

template<>
float halfspaceIntersectTolerance()
{
  return 0.0001f;
}

template<>
double halfspaceIntersectTolerance()
{
  return 0.0000001;
}

bool sphereHalfspaceIntersect(const Sphere& s1, const Transform3f& tf1,
                              const Halfspace& s2, const Transform3f& tf2,
                              std::vector<ContactPoint>* contacts)
{
  const Halfspace new_s2 = transform(s2, tf2);
  const Vec3f& center = tf1.getTranslation();
  const FCL_REAL depth = s1.radius - new_s2.signedDistance(center);

  if (depth >= 0)
  {
    if (contacts)
    {
      const Vec3f normal = -new_s2.n; // pointing from s1 to s2
      const Vec3f point = center - new_s2.n * s1.radius + new_s2.n * (depth * 0.5);
      const FCL_REAL penetration_depth = depth;

      contacts->push_back(ContactPoint(normal, point, penetration_depth));
    }

    return true;
  }
  else
  {
    return false;
  }
}

/// @brief box half space, a, b, c  = +/- edge size
/// n^T * (R(o + a v1 + b v2 + c v3) + T) <= d
/// so (R^T n) (a v1 + b v2 + c v3) + n * T <= d
/// check whether d - n * T - (R^T n) (a v1 + b v2 + c v3) >= 0 for some a, b, c
/// the max value of left side is d - n * T + |(R^T n) (a v1 + b v2 + c v3)|, check that is enough
bool boxHalfspaceIntersect(const Box& s1, const Transform3f& tf1, 
                           const Halfspace& s2, const Transform3f& tf2)
{
  Halfspace new_s2 = transform(s2, tf2);
  
  const Matrix3f& R = tf1.getRotation();
  const Vec3f& T = tf1.getTranslation();
  
  Vec3f Q = R.transposeTimes(new_s2.n);
  Vec3f A(Q[0] * s1.side[0], Q[1] * s1.side[1], Q[2] * s1.side[2]);
  Vec3f B = abs(A);

  FCL_REAL depth = 0.5 * (B[0] + B[1] + B[2]) - new_s2.signedDistance(T);
  return (depth >= 0);
}


bool boxHalfspaceIntersect(const Box& s1, const Transform3f& tf1,
                           const Halfspace& s2, const Transform3f& tf2,
                           std::vector<ContactPoint>* contacts)
{
  if(!contacts)
  {
    return boxHalfspaceIntersect(s1, tf1, s2, tf2);
  }
  else
  {
    const Halfspace new_s2 = transform(s2, tf2);
  
    const Matrix3f& R = tf1.getRotation();
    const Vec3f& T = tf1.getTranslation();
  
    Vec3f Q = R.transposeTimes(new_s2.n);
    Vec3f A(Q[0] * s1.side[0], Q[1] * s1.side[1], Q[2] * s1.side[2]);
    Vec3f B = abs(A);

    FCL_REAL depth = 0.5 * (B[0] + B[1] + B[2]) - new_s2.signedDistance(T);
    if(depth < 0) return false;
    
    Vec3f axis[3];
    axis[0] = R.getColumn(0);
    axis[1] = R.getColumn(1);
    axis[2] = R.getColumn(2);

    /// find deepest point
    Vec3f p(T);
    int sign = 0;

    if(std::abs(Q[0] - 1) < halfspaceIntersectTolerance<FCL_REAL>() || std::abs(Q[0] + 1) < halfspaceIntersectTolerance<FCL_REAL>())
    {
      sign = (A[0] > 0) ? -1 : 1;
      p += axis[0] * (0.5 * s1.side[0] * sign);
    }    
    else if(std::abs(Q[1] - 1) < halfspaceIntersectTolerance<FCL_REAL>() || std::abs(Q[1] + 1) < halfspaceIntersectTolerance<FCL_REAL>())
    {
      sign = (A[1] > 0) ? -1 : 1;
      p += axis[1] * (0.5 * s1.side[1] * sign);
    }
    else if(std::abs(Q[2] - 1) < halfspaceIntersectTolerance<FCL_REAL>() || std::abs(Q[2] + 1) < halfspaceIntersectTolerance<FCL_REAL>())
    {
      sign = (A[2] > 0) ? -1 : 1;
      p += axis[2] * (0.5 * s1.side[2] * sign);
    }
    else
    {
      for(std::size_t i = 0; i < 3; ++i)
      {
        sign = (A[i] > 0) ? -1 : 1;
        p += axis[i] * (0.5 * s1.side[i] * sign);
      }
    }

    /// compute the contact point from the deepest point
    if (contacts)
    {
      const Vec3f normal = -new_s2.n;
      const Vec3f point = p + new_s2.n * (depth * 0.5);
      const FCL_REAL penetration_depth = depth;

      contacts->push_back(ContactPoint(normal, point, penetration_depth));
    }
    
    return true;
  }
}

bool capsuleHalfspaceIntersect(const Capsule& s1, const Transform3f& tf1,
                               const Halfspace& s2, const Transform3f& tf2,
                               std::vector<ContactPoint>* contacts)
{
  Halfspace new_s2 = transform(s2, tf2);

  const Matrix3f& R = tf1.getRotation();
  const Vec3f& T = tf1.getTranslation();

  Vec3f dir_z = R.getColumn(2);

  FCL_REAL cosa = dir_z.dot(new_s2.n);
  if(std::abs(cosa) < halfspaceIntersectTolerance<FCL_REAL>())
  {
    FCL_REAL signed_dist = new_s2.signedDistance(T);
    FCL_REAL depth = s1.radius - signed_dist;
    if(depth < 0) return false;

    if (contacts)
    {
      const Vec3f normal = -new_s2.n;
      const Vec3f point = T + new_s2.n * (0.5 * depth - s1.radius);
      const FCL_REAL penetration_depth = depth;

      contacts->push_back(ContactPoint(normal, point, penetration_depth));
    }

    return true;
  }
  else
  {
    int sign = (cosa > 0) ? -1 : 1;
    Vec3f p = T + dir_z * (s1.lz * 0.5 * sign);

    FCL_REAL signed_dist = new_s2.signedDistance(p);
    FCL_REAL depth = s1.radius - signed_dist;
    if(depth < 0) return false;
  
    if (contacts)
    {
      const Vec3f normal = -new_s2.n;
      const Vec3f point = p - new_s2.n * s1.radius + new_s2.n * (0.5 * depth);  // deepest point
      const FCL_REAL penetration_depth = depth;

      contacts->push_back(ContactPoint(normal, point, penetration_depth));
    }

    return true;
  }
}


bool cylinderHalfspaceIntersect(const Cylinder& s1, const Transform3f& tf1,
                                const Halfspace& s2, const Transform3f& tf2,
                                std::vector<ContactPoint>* contacts)
{
  Halfspace new_s2 = transform(s2, tf2);

  const Matrix3f& R = tf1.getRotation();
  const Vec3f& T = tf1.getTranslation();

  Vec3f dir_z = R.getColumn(2);
  FCL_REAL cosa = dir_z.dot(new_s2.n);

  if(cosa < halfspaceIntersectTolerance<FCL_REAL>())
  {
    FCL_REAL signed_dist = new_s2.signedDistance(T);
    FCL_REAL depth = s1.radius - signed_dist;
    if(depth < 0) return false;

    if (contacts)
    {
      const Vec3f normal = -new_s2.n;
      const Vec3f point = T + new_s2.n * (0.5 * depth - s1.radius);
      const FCL_REAL penetration_depth = depth;

      contacts->push_back(ContactPoint(normal, point, penetration_depth));
    }

    return true;
  }
  else
  {
    Vec3f C = dir_z * cosa - new_s2.n;
    if(std::abs(cosa + 1) < halfspaceIntersectTolerance<FCL_REAL>() || std::abs(cosa - 1) < halfspaceIntersectTolerance<FCL_REAL>())
      C = Vec3f(0, 0, 0);
    else
    {
      FCL_REAL s = C.length();
      s = s1.radius / s;
      C *= s;
    }

    int sign = (cosa > 0) ? -1 : 1;
    // deepest point
    Vec3f p = T + dir_z * (s1.lz * 0.5 * sign) + C;
    FCL_REAL depth = -new_s2.signedDistance(p);
    if(depth < 0) return false;
    else
    {
      if (contacts)
      {
        const Vec3f normal = -new_s2.n;
        const Vec3f point = p + new_s2.n * (0.5 * depth);
        const FCL_REAL penetration_depth = depth;

        contacts->push_back(ContactPoint(normal, point, penetration_depth));
      }

      return true;
    }
  }
}


bool coneHalfspaceIntersect(const Cone& s1, const Transform3f& tf1,
                            const Halfspace& s2, const Transform3f& tf2,
                            std::vector<ContactPoint>* contacts)
{
  Halfspace new_s2 = transform(s2, tf2);

  const Matrix3f& R = tf1.getRotation();
  const Vec3f& T = tf1.getTranslation();

  Vec3f dir_z = R.getColumn(2);
  FCL_REAL cosa = dir_z.dot(new_s2.n);

  if(cosa < halfspaceIntersectTolerance<FCL_REAL>())
  {
    FCL_REAL signed_dist = new_s2.signedDistance(T);
    FCL_REAL depth = s1.radius - signed_dist;
    if(depth < 0) return false;
    else
    {
      if (contacts)
      {
        const Vec3f normal = -new_s2.n;
        const Vec3f point = T - dir_z * (s1.lz * 0.5) + new_s2.n * (0.5 * depth - s1.radius);
        const FCL_REAL penetration_depth = depth;

        contacts->push_back(ContactPoint(normal, point, penetration_depth));
      }

      return true;
    }
  }
  else
  {
    Vec3f C = dir_z * cosa - new_s2.n;
    if(std::abs(cosa + 1) < halfspaceIntersectTolerance<FCL_REAL>() || std::abs(cosa - 1) < halfspaceIntersectTolerance<FCL_REAL>())
      C = Vec3f(0, 0, 0);
    else
    {
      FCL_REAL s = C.length();
      s = s1.radius / s;
      C *= s;
    }

    Vec3f p1 = T + dir_z * (0.5 * s1.lz);
    Vec3f p2 = T - dir_z * (0.5 * s1.lz) + C;
    
    FCL_REAL d1 = new_s2.signedDistance(p1);
    FCL_REAL d2 = new_s2.signedDistance(p2);

    if(d1 > 0 && d2 > 0) return false;
    else
    {
      if (contacts)
      {
        const FCL_REAL penetration_depth = -std::min(d1, d2);
        const Vec3f normal = -new_s2.n;
        const Vec3f point = ((d1 < d2) ? p1 : p2) + new_s2.n * (0.5 * penetration_depth);

        contacts->push_back(ContactPoint(normal, point, penetration_depth));
      }

      return true;
    }                                           
  }
}

bool convexHalfspaceIntersect(const Convex& s1, const Transform3f& tf1,
                              const Halfspace& s2, const Transform3f& tf2,
                              Vec3f* contact_points, FCL_REAL* penetration_depth, Vec3f* normal)
{
  Halfspace new_s2 = transform(s2, tf2);

  Vec3f v;
  FCL_REAL depth = std::numeric_limits<FCL_REAL>::max();

  for(int i = 0; i < s1.num_points; ++i)
  {
    Vec3f p = tf1.transform(s1.points[i]);
    
    FCL_REAL d = new_s2.signedDistance(p);
    if(d < depth)
    {
      depth = d;
      v = p;
    }
  }

  if(depth <= 0)
  {
    if(contact_points) *contact_points = v - new_s2.n * (0.5 * depth);
    if(penetration_depth) *penetration_depth = depth;
    if(normal) *normal = -new_s2.n;
    return true;
  }
  else
    return false;
}

bool halfspaceTriangleIntersect(const Halfspace& s1, const Transform3f& tf1,
                                const Vec3f& P1, const Vec3f& P2, const Vec3f& P3, const Transform3f& tf2,
                                Vec3f* contact_points, FCL_REAL* penetration_depth, Vec3f* normal)
{
  Halfspace new_s1 = transform(s1, tf1);

  Vec3f v = tf2.transform(P1);
  FCL_REAL depth = new_s1.signedDistance(v);

  Vec3f p = tf2.transform(P2);
  FCL_REAL d = new_s1.signedDistance(p);
  if(d < depth)
  {
    depth = d;
    v = p;
  }

  p = tf2.transform(P3);
  d = new_s1.signedDistance(p);
  if(d < depth)
  {
    depth = d;
    v = p;
  }

  if(depth <= 0)
  {
    if(penetration_depth) *penetration_depth = -depth;
    if(normal) *normal = new_s1.n;
    if(contact_points) *contact_points = v - new_s1.n * (0.5 * depth);
    return true;
  }
  else
    return false;
}


/// @brief return whether plane collides with halfspace
/// if the separation plane of the halfspace is parallel with the plane
///     return code 1, if the plane's normal is the same with halfspace's normal and plane is inside halfspace, also return plane in pl
///     return code 2, if the plane's normal is oppositie to the halfspace's normal and plane is inside halfspace, also return plane in pl
///     plane is outside halfspace, collision-free
/// if not parallel
///     return the intersection ray, return code 3. ray origin is p and direction is d
bool planeHalfspaceIntersect(const Plane& s1, const Transform3f& tf1,
                             const Halfspace& s2, const Transform3f& tf2,
                             Plane& pl, 
                             Vec3f& p, Vec3f& d,
                             FCL_REAL& penetration_depth,
                             int& ret)
{
  Plane new_s1 = transform(s1, tf1);
  Halfspace new_s2 = transform(s2, tf2);

  ret = 0;

  Vec3f dir = (new_s1.n).cross(new_s2.n);
  FCL_REAL dir_norm = dir.sqrLength();
  if(dir_norm < std::numeric_limits<FCL_REAL>::epsilon()) // parallel
  {
    if((new_s1.n).dot(new_s2.n) > 0)
    {
      if(new_s1.d < new_s2.d)
      {
        penetration_depth = new_s2.d - new_s1.d;
        ret = 1;
        pl = new_s1;
        return true;
      }
      else
        return false;
    }
    else
    {
      if(new_s1.d + new_s2.d > 0)
        return false;
      else
      {
        penetration_depth = -(new_s1.d + new_s2.d);
        ret = 2;
        pl = new_s1;
        return true;
      }
    }
  }
  
  Vec3f n = new_s2.n * new_s1.d - new_s1.n * new_s2.d;
  Vec3f origin = n.cross(dir);
  origin *= (1.0 / dir_norm);

  p = origin;
  d = dir;
  ret = 3;
  penetration_depth = std::numeric_limits<FCL_REAL>::max();

  return true;
}

///@ brief return whether two halfspace intersect
/// if the separation planes of the two halfspaces are parallel
///    return code 1, if two halfspaces' normal are same and s1 is in s2, also return s1 in s;
///    return code 2, if two halfspaces' normal are same and s2 is in s1, also return s2 in s;
///    return code 3, if two halfspaces' normal are opposite and s1 and s2 are into each other;
///    collision free, if two halfspaces' are separate; 
/// if the separation planes of the two halfspaces are not parallel, return intersection ray, return code 4. ray origin is p and direction is d
/// collision free return code 0
bool halfspaceIntersect(const Halfspace& s1, const Transform3f& tf1,
                        const Halfspace& s2, const Transform3f& tf2,
                        Vec3f& p, Vec3f& d, 
                        Halfspace& s,
                        FCL_REAL& penetration_depth,
                        int& ret)
{
  Halfspace new_s1 = transform(s1, tf1);
  Halfspace new_s2 = transform(s2, tf2);

  ret = 0;
  
  Vec3f dir = (new_s1.n).cross(new_s2.n);
  FCL_REAL dir_norm = dir.sqrLength();
  if(dir_norm < std::numeric_limits<FCL_REAL>::epsilon()) // parallel 
  {
    if((new_s1.n).dot(new_s2.n) > 0)
    {
      if(new_s1.d < new_s2.d) // s1 is inside s2
      {
        ret = 1;
        penetration_depth = std::numeric_limits<FCL_REAL>::max();
        s = new_s1;
      }
      else // s2 is inside s1
      {
        ret = 2;
        penetration_depth = std::numeric_limits<FCL_REAL>::max();
        s = new_s2;
      }
      return true;
    }
    else
    {
      if(new_s1.d + new_s2.d > 0) // not collision
        return false;
      else // in each other
      {
        ret = 3;
        penetration_depth = -(new_s1.d + new_s2.d);
        return true;
      }    
    }
  }

  Vec3f n = new_s2.n * new_s1.d - new_s1.n * new_s2.d;
  Vec3f origin = n.cross(dir);
  origin *= (1.0 / dir_norm);

  p = origin;
  d = dir;
  ret = 4;
  penetration_depth = std::numeric_limits<FCL_REAL>::max();

  return true;
}

template<typename T>
T planeIntersectTolerance()
{
  return 0;
}

template<>
double planeIntersectTolerance<double>()
{
  return 0.0000001;
}

template<>
float planeIntersectTolerance<float>()
{
  return 0.0001;
}

bool spherePlaneIntersect(const Sphere& s1, const Transform3f& tf1,
                          const Plane& s2, const Transform3f& tf2,
                          std::vector<ContactPoint>* contacts)
{
  const Plane new_s2 = transform(s2, tf2);
 
  const Vec3f& center = tf1.getTranslation();
  const FCL_REAL signed_dist = new_s2.signedDistance(center);
  const FCL_REAL depth = - std::abs(signed_dist) + s1.radius;

  if(depth >= 0)
  {
    if (contacts)
    {
      const Vec3f normal = (signed_dist > 0) ? -new_s2.n : new_s2.n;
      const Vec3f point = center - new_s2.n * signed_dist;
      const FCL_REAL penetration_depth = depth;

      contacts->push_back(ContactPoint(normal, point, penetration_depth));
    }

    return true;
  }
  else
  {
    return false;
  }
}

/// @brief box half space, a, b, c  = +/- edge size
/// n^T * (R(o + a v1 + b v2 + c v3) + T) ~ d
/// so (R^T n) (a v1 + b v2 + c v3) + n * T ~ d
/// check whether d - n * T - (R^T n) (a v1 + b v2 + c v3) >= 0 for some a, b, c and <=0 for some a, b, c
/// so need to check whether |d - n * T| <= |(R^T n)(a v1 + b v2 + c v3)|, the reason is as follows:
/// (R^T n) (a v1 + b v2 + c v3) can get |(R^T n) (a v1 + b v2 + c v3)| for one a, b, c.
/// if |d - n * T| <= |(R^T n)(a v1 + b v2 + c v3)| then can get both positive and negative value on the right side.
bool boxPlaneIntersect(const Box& s1, const Transform3f& tf1,
                       const Plane& s2, const Transform3f& tf2,
                       std::vector<ContactPoint>* contacts)
{
  Plane new_s2 = transform(s2, tf2);

  const Matrix3f& R = tf1.getRotation();
  const Vec3f& T = tf1.getTranslation();

  Vec3f Q = R.transposeTimes(new_s2.n);
  Vec3f A(Q[0] * s1.side[0], Q[1] * s1.side[1], Q[2] * s1.side[2]);
  Vec3f B = abs(A);

  FCL_REAL signed_dist = new_s2.signedDistance(T);
  FCL_REAL depth = 0.5 * (B[0] + B[1] + B[2]) - std::abs(signed_dist);
  if(depth < 0) return false;

  Vec3f axis[3];
  axis[0] = R.getColumn(0);
  axis[1] = R.getColumn(1);
  axis[2] = R.getColumn(2);

  // find the deepest point
  Vec3f p = T;

  // when center is on the positive side of the plane, use a, b, c make (R^T n) (a v1 + b v2 + c v3) the minimum
  // otherwise, use a, b, c make (R^T n) (a v1 + b v2 + c v3) the maximum
  int sign = (signed_dist > 0) ? 1 : -1;

  if(std::abs(Q[0] - 1) < planeIntersectTolerance<FCL_REAL>() || std::abs(Q[0] + 1) < planeIntersectTolerance<FCL_REAL>())
  {
    int sign2 = (A[0] > 0) ? -1 : 1;
    sign2 *= sign;
    p += axis[0] * (0.5 * s1.side[0] * sign2);
  }
  else if(std::abs(Q[1] - 1) < planeIntersectTolerance<FCL_REAL>() || std::abs(Q[1] + 1) < planeIntersectTolerance<FCL_REAL>())
  {
    int sign2 = (A[1] > 0) ? -1 : 1;
    sign2 *= sign;
    p += axis[1] * (0.5 * s1.side[1] * sign2);
  }
  else if(std::abs(Q[2] - 1) < planeIntersectTolerance<FCL_REAL>() || std::abs(Q[2] + 1) < planeIntersectTolerance<FCL_REAL>())
  {
    int sign2 = (A[2] > 0) ? -1 : 1;
    sign2 *= sign;
    p += axis[2] * (0.5 * s1.side[2] * sign2);
  }
  else
  {
    for(std::size_t i = 0; i < 3; ++i)
    {
      int sign2 = (A[i] > 0) ? -1 : 1;
      sign2 *= sign;
      p += axis[i] * (0.5 * s1.side[i] * sign2);
    }
  }

  // compute the contact point by project the deepest point onto the plane
  if (contacts)
  {
    const Vec3f normal = (signed_dist > 0) ? -new_s2.n : new_s2.n;
    const Vec3f point = p - new_s2.n * new_s2.signedDistance(p);
    const FCL_REAL penetration_depth = depth;

    contacts->push_back(ContactPoint(normal, point, penetration_depth));
  }

  return true;
}


bool capsulePlaneIntersect(const Capsule& s1, const Transform3f& tf1,
                           const Plane& s2, const Transform3f& tf2)
{
  Plane new_s2 = transform(s2, tf2);

  const Matrix3f& R = tf1.getRotation();
  const Vec3f& T = tf1.getTranslation();

  Vec3f dir_z = R.getColumn(2);
  Vec3f p1 = T + dir_z * (0.5 * s1.lz);
  Vec3f p2 = T - dir_z * (0.5 * s1.lz);
  
  FCL_REAL d1 = new_s2.signedDistance(p1);
  FCL_REAL d2 = new_s2.signedDistance(p2);

  // two end points on different side of the plane
  if(d1 * d2 <= 0)
    return true;

  // two end points on the same side of the plane, but the end point spheres might intersect the plane
  return (std::abs(d1) <= s1.radius) || (std::abs(d2) <= s1.radius);
}

bool capsulePlaneIntersect(const Capsule& s1, const Transform3f& tf1,
                           const Plane& s2, const Transform3f& tf2,
                           std::vector<ContactPoint>* contacts)
{
  if(!contacts)
  {
    return capsulePlaneIntersect(s1, tf1, s2, tf2);
  }
  else
  {
    Plane new_s2 = transform(s2, tf2);
    
    const Matrix3f& R = tf1.getRotation();
    const Vec3f& T = tf1.getTranslation();

    Vec3f dir_z = R.getColumn(2);


    Vec3f p1 = T + dir_z * (0.5 * s1.lz);
    Vec3f p2 = T - dir_z * (0.5 * s1.lz);
    
    FCL_REAL d1 = new_s2.signedDistance(p1);
    FCL_REAL d2 = new_s2.signedDistance(p2);

    FCL_REAL abs_d1 = std::abs(d1);
    FCL_REAL abs_d2 = std::abs(d2);

    // two end points on different side of the plane
    // the contact point is the intersect of axis with the plane
    // the normal is the direction to avoid intersection
    // the depth is the minimum distance to resolve the collision
    if(d1 * d2 < -planeIntersectTolerance<FCL_REAL>())
    {
      if(abs_d1 < abs_d2)
      {
        if (contacts)
        {
          const Vec3f normal = (d1 < 0) ? -new_s2.n : new_s2.n;
          const Vec3f point = p1 * (abs_d2 / (abs_d1 + abs_d2)) + p2 * (abs_d1 / (abs_d1 + abs_d2));
          const FCL_REAL penetration_depth = abs_d1 + s1.radius;

          contacts->push_back(ContactPoint(normal, point, penetration_depth));
        }
      }
      else
      {
        if (contacts)
        {
          const Vec3f normal = (d2 < 0) ? -new_s2.n : new_s2.n;
          const Vec3f point = p1 * (abs_d2 / (abs_d1 + abs_d2)) + p2 * (abs_d1 / (abs_d1 + abs_d2));
          const FCL_REAL penetration_depth = abs_d2 + s1.radius;

          contacts->push_back(ContactPoint(normal, point, penetration_depth));
        }
      }
      return true;
    }

    if(abs_d1 > s1.radius && abs_d2 > s1.radius)
    {
      return false;
    }
    else
    {
      if (contacts)
      {
        const Vec3f normal = (d1 < 0) ? new_s2.n : -new_s2.n;
        const FCL_REAL penetration_depth = s1.radius - std::min(abs_d1, abs_d2);
        Vec3f point;
        if(abs_d1 <= s1.radius && abs_d2 <= s1.radius)
        {
          const Vec3f c1 = p1 - new_s2.n * d2;
          const Vec3f c2 = p2 - new_s2.n * d1;
          point = (c1 + c2) * 0.5;
        }
        else if(abs_d1 <= s1.radius)
        {
          const Vec3f c = p1 - new_s2.n * d1;
          point = c;
        }
        else if(abs_d2 <= s1.radius)
        {
          const Vec3f c = p2 - new_s2.n * d2;
          point = c;
        }

        contacts->push_back(ContactPoint(normal, point, penetration_depth));
      }

      return true;
    }
  }
}

/// @brief cylinder-plane intersect
/// n^T (R (r * cosa * v1 + r * sina * v2 + h * v3) + T) ~ d
/// need one point to be positive and one to be negative
/// (n^T * v3) * h + n * T -d + r * (cosa * (n^T * R * v1) + sina * (n^T * R * v2)) ~ 0
/// (n^T * v3) * h + r * (cosa * (n^T * R * v1) + sina * (n^T * R * v2)) + n * T - d ~ 0
bool cylinderPlaneIntersect(const Cylinder& s1, const Transform3f& tf1,
                            const Plane& s2, const Transform3f& tf2)
{
  Plane new_s2 = transform(s2, tf2);

  const Matrix3f& R = tf1.getRotation();
  const Vec3f& T = tf1.getTranslation();

  Vec3f Q = R.transposeTimes(new_s2.n);

  FCL_REAL term = std::abs(Q[2]) * s1.lz + s1.radius * std::sqrt(Q[0] * Q[0] + Q[1] * Q[1]);
  FCL_REAL dist = new_s2.distance(T);
  FCL_REAL depth = term - dist;

  if(depth < 0)
    return false;
  else
    return true;
}

bool cylinderPlaneIntersect(const Cylinder& s1, const Transform3f& tf1,
                            const Plane& s2, const Transform3f& tf2,
                            std::vector<ContactPoint>* contacts)
{
  if(!contacts)
  {
    return cylinderPlaneIntersect(s1, tf1, s2, tf2);
  }
  else
  {
    Plane new_s2 = transform(s2, tf2);
  
    const Matrix3f& R = tf1.getRotation();
    const Vec3f& T = tf1.getTranslation();
  
    Vec3f dir_z = R.getColumn(2);
    FCL_REAL cosa = dir_z.dot(new_s2.n);

    if(std::abs(cosa) < planeIntersectTolerance<FCL_REAL>())
    {
      FCL_REAL d = new_s2.signedDistance(T);
      FCL_REAL depth = s1.radius - std::abs(d);
      if(depth < 0) return false;
      else
      {
        if (contacts)
        {
          const Vec3f normal = (d < 0) ? new_s2.n : -new_s2.n;
          const Vec3f point = T - new_s2.n * d;
          const FCL_REAL penetration_depth = depth;

          contacts->push_back(ContactPoint(normal, point, penetration_depth));
        }
        return true;
      }
    }
    else
    {
      Vec3f C = dir_z * cosa - new_s2.n;
      if(std::abs(cosa + 1) < planeIntersectTolerance<FCL_REAL>() || std::abs(cosa - 1) < planeIntersectTolerance<FCL_REAL>())
        C = Vec3f(0, 0, 0);
      else
      {
        FCL_REAL s = C.length();
        s = s1.radius / s;
        C *= s;
      }

      Vec3f p1 = T + dir_z * (0.5 * s1.lz);
      Vec3f p2 = T - dir_z * (0.5 * s1.lz);

      Vec3f c1, c2;
      if(cosa > 0)
      {
        c1 = p1 - C;
        c2 = p2 + C;
      }
      else
      {
        c1 = p1 + C;
        c2 = p2 - C;
      }

      FCL_REAL d1 = new_s2.signedDistance(c1);
      FCL_REAL d2 = new_s2.signedDistance(c2);

      if(d1 * d2 <= 0)
      {
        FCL_REAL abs_d1 = std::abs(d1);
        FCL_REAL abs_d2 = std::abs(d2);

        if(abs_d1 > abs_d2)
        {
          if (contacts)
          {
            const Vec3f normal = (d2 < 0) ? -new_s2.n : new_s2.n;
            const Vec3f point = c2 - new_s2.n * d2;
            const FCL_REAL penetration_depth = abs_d2;

            contacts->push_back(ContactPoint(normal, point, penetration_depth));
          }
        }
        else
        {
          if (contacts)
          {
            const Vec3f normal = (d1 < 0) ? -new_s2.n : new_s2.n;
            const Vec3f point = c1 - new_s2.n * d1;
            const FCL_REAL penetration_depth = abs_d1;

            contacts->push_back(ContactPoint(normal, point, penetration_depth));
          }
        }
        return true;
      }
      else
      {
        return false;
      }
    }
  }
}

bool conePlaneIntersect(const Cone& s1, const Transform3f& tf1,
                        const Plane& s2, const Transform3f& tf2,
                        std::vector<ContactPoint>* contacts)
{
  Plane new_s2 = transform(s2, tf2);
  
  const Matrix3f& R = tf1.getRotation();
  const Vec3f& T = tf1.getTranslation();
  
  Vec3f dir_z = R.getColumn(2);
  FCL_REAL cosa = dir_z.dot(new_s2.n);

  if(std::abs(cosa) < planeIntersectTolerance<FCL_REAL>())
  {
    FCL_REAL d = new_s2.signedDistance(T);
    FCL_REAL depth = s1.radius - std::abs(d);
    if(depth < 0) return false;
    else
    {
      if (contacts)
      {
        const Vec3f normal = (d < 0) ? new_s2.n : -new_s2.n;
        const Vec3f point = T - dir_z * (0.5 * s1.lz) + dir_z * (0.5 * depth / s1.radius * s1.lz) - new_s2.n * d;
        const FCL_REAL penetration_depth = depth;

        contacts->push_back(ContactPoint(normal, point, penetration_depth));
      }

      return true;
    }
  }
  else
  {
    Vec3f C = dir_z * cosa - new_s2.n;
    if(std::abs(cosa + 1) < planeIntersectTolerance<FCL_REAL>() || std::abs(cosa - 1) < planeIntersectTolerance<FCL_REAL>())
      C = Vec3f(0, 0, 0);
    else
    {
      FCL_REAL s = C.length();
      s = s1.radius / s;
      C *= s;
    }

    Vec3f c[3];
    c[0] = T + dir_z * (0.5 * s1.lz);
    c[1] = T - dir_z * (0.5 * s1.lz) + C;
    c[2] = T - dir_z * (0.5 * s1.lz) - C;

    FCL_REAL d[3];
    d[0] = new_s2.signedDistance(c[0]);
    d[1] = new_s2.signedDistance(c[1]);
    d[2] = new_s2.signedDistance(c[2]);

    if((d[0] >= 0 && d[1] >= 0 && d[2] >= 0) || (d[0] <= 0 && d[1] <= 0 && d[2] <= 0))
      return false;
    else
    {
      bool positive[3];
      for(std::size_t i = 0; i < 3; ++i)
        positive[i] = (d[i] >= 0);

      int n_positive = 0;
      FCL_REAL d_positive = 0, d_negative = 0;
      for(std::size_t i = 0; i < 3; ++i)
      {
        if(positive[i]) 
        {
          n_positive++;
          if(d_positive <= d[i]) d_positive = d[i];
        }
        else
        {
          if(d_negative <= -d[i]) d_negative = -d[i];
        }
      }

      if (contacts)
      {
        const Vec3f normal = (d_positive > d_negative) ? -new_s2.n : new_s2.n;
        const FCL_REAL penetration_depth = std::min(d_positive, d_negative);

        Vec3f point;
        Vec3f p[2];
        Vec3f q;

        FCL_REAL p_d[2];
        FCL_REAL q_d(0);

        if(n_positive == 2)
        {
          for(std::size_t i = 0, j = 0; i < 3; ++i)
          {
            if(positive[i]) { p[j] = c[i]; p_d[j] = d[i]; j++; }
            else { q = c[i]; q_d = d[i]; }
          }

          const Vec3f t1 = (-p[0] * q_d + q * p_d[0]) / (-q_d + p_d[0]);
          const Vec3f t2 = (-p[1] * q_d + q * p_d[1]) / (-q_d + p_d[1]);
          point = (t1 + t2) * 0.5;
        }
        else
        {
          for(std::size_t i = 0, j = 0; i < 3; ++i)
          {
            if(!positive[i]) { p[j] = c[i]; p_d[j] = d[i]; j++; }
            else { q = c[i]; q_d = d[i]; }
          }

          const Vec3f t1 = (p[0] * q_d - q * p_d[0]) / (q_d - p_d[0]);
          const Vec3f t2 = (p[1] * q_d - q * p_d[1]) / (q_d - p_d[1]);
          point = (t1 + t2) * 0.5;
        }

        contacts->push_back(ContactPoint(normal, point, penetration_depth));
      }

      return true;
    }
  }
}

bool convexPlaneIntersect(const Convex& s1, const Transform3f& tf1,
                          const Plane& s2, const Transform3f& tf2,
                          Vec3f* contact_points, FCL_REAL* penetration_depth, Vec3f* normal)
{
  Plane new_s2 = transform(s2, tf2);

  Vec3f v_min, v_max;
  FCL_REAL d_min = std::numeric_limits<FCL_REAL>::max(), d_max = -std::numeric_limits<FCL_REAL>::max();

  for(int i = 0; i < s1.num_points; ++i)
  {
    Vec3f p = tf1.transform(s1.points[i]);
    
    FCL_REAL d = new_s2.signedDistance(p);
    
    if(d < d_min) { d_min = d; v_min = p; }
    if(d > d_max) { d_max = d; v_max = p; }
  }
  
  if(d_min * d_max > 0) return false;
  else
  {
    if(d_min + d_max > 0)
    {
      if(penetration_depth) *penetration_depth = -d_min;
      if(normal) *normal = -new_s2.n;
      if(contact_points) *contact_points = v_min - new_s2.n * d_min;
    }
    else
    {
      if(penetration_depth) *penetration_depth = d_max;
      if(normal) *normal = new_s2.n;
      if(contact_points) *contact_points = v_max - new_s2.n * d_max;
    }
    return true;
  }
}



bool planeTriangleIntersect(const Plane& s1, const Transform3f& tf1,
                            const Vec3f& P1, const Vec3f& P2, const Vec3f& P3, const Transform3f& tf2,
                            Vec3f* contact_points, FCL_REAL* penetration_depth, Vec3f* normal)
{
  Plane new_s1 = transform(s1, tf1);

  Vec3f c[3];
  c[0] = tf2.transform(P1);
  c[1] = tf2.transform(P2);
  c[2] = tf2.transform(P3);

  FCL_REAL d[3];
  d[0] = new_s1.signedDistance(c[0]);
  d[1] = new_s1.signedDistance(c[1]);
  d[2] = new_s1.signedDistance(c[2]);

  if((d[0] >= 0 && d[1] >= 0 && d[2] >= 0) || (d[0] <= 0 && d[1] <= 0 && d[2] <= 0))
    return false;
  else
  {
    bool positive[3];
    for(std::size_t i = 0; i < 3; ++i)
      positive[i] = (d[i] > 0);

    int n_positive = 0;
    FCL_REAL d_positive = 0, d_negative = 0;
    for(std::size_t i = 0; i < 3; ++i)
    {
      if(positive[i])
      {
        n_positive++;
        if(d_positive <= d[i]) d_positive = d[i];
      }
      else
      {
        if(d_negative <= -d[i]) d_negative = -d[i];
      }
    }

    if(penetration_depth) *penetration_depth = std::min(d_positive, d_negative);
    if(normal) *normal = (d_positive > d_negative) ? new_s1.n : -new_s1.n;
    if(contact_points)
    {
      Vec3f p[2];
      Vec3f q;
      
      FCL_REAL p_d[2];
      FCL_REAL q_d(0);
      
      if(n_positive == 2)
      {
        for(std::size_t i = 0, j = 0; i < 3; ++i)
        {
          if(positive[i]) { p[j] = c[i]; p_d[j] = d[i]; j++; }
          else { q = c[i]; q_d = d[i]; }
        }

        Vec3f t1 = (-p[0] * q_d + q * p_d[0]) / (-q_d + p_d[0]);
        Vec3f t2 = (-p[1] * q_d + q * p_d[1]) / (-q_d + p_d[1]);
        *contact_points = (t1 + t2) * 0.5;
      }
      else
      {
        for(std::size_t i = 0, j = 0; i < 3; ++i)
        {
          if(!positive[i]) { p[j] = c[i]; p_d[j] = d[i]; j++; }
          else { q = c[i]; q_d = d[i]; }
        }

        Vec3f t1 = (p[0] * q_d - q * p_d[0]) / (q_d - p_d[0]);
        Vec3f t2 = (p[1] * q_d - q * p_d[1]) / (q_d - p_d[1]);
        *contact_points = (t1 + t2) * 0.5;            
      }
    }
    return true;
  }
}

bool halfspacePlaneIntersect(const Halfspace& s1, const Transform3f& tf1,
                             const Plane& s2, const Transform3f& tf2,
                             Plane& pl, Vec3f& p, Vec3f& d,
                             FCL_REAL& penetration_depth,
                             int& ret)
{
  return planeHalfspaceIntersect(s2, tf2, s1, tf1, pl, p, d, penetration_depth, ret);
}

bool planeIntersect(const Plane& s1, const Transform3f& tf1,
                    const Plane& s2, const Transform3f& tf2,
                    std::vector<ContactPoint>* /*contacts*/)
{
  Plane new_s1 = transform(s1, tf1);
  Plane new_s2 = transform(s2, tf2);

  FCL_REAL a = (new_s1.n).dot(new_s2.n);
  if(a == 1 && new_s1.d != new_s2.d)
    return false;
  if(a == -1 && new_s1.d != -new_s2.d)
    return false;
 
  return true;
}



} // details

// Shape intersect algorithms not using libccd
//
// +------------+-----+--------+---------+------+----------+-------+------------+----------+
// |            | box | sphere | capsule | cone | cylinder | plane | half-space | triangle |
// +------------+-----+--------+---------+------+----------+-------+------------+----------+
// | box        |  O  |        |         |      |          |   O   |      O     |          |
// +------------+-----+--------+---------+------+----------+-------+------------+----------+
// | sphere     |/////|   O    |    O    |      |          |   O   |      O     |    O     |
// +------------+-----+--------+---------+------+----------+-------+------------+----------+
// | capsule    |/////|////////|         |      |          |   O   |      O     |          |
// +------------+-----+--------+---------+------+----------+-------+------------+----------+
// | cone       |/////|////////|/////////|      |          |   O   |      O     |          |
// +------------+-----+--------+---------+------+----------+-------+------------+----------+
// | cylinder   |/////|////////|/////////|//////|          |   O   |      O     |          |
// +------------+-----+--------+---------+------+----------+-------+------------+----------+
// | plane      |/////|////////|/////////|//////|//////////|   O   |      O     |    O     |
// +------------+-----+--------+---------+------+----------+-------+------------+----------+
// | half-space |/////|////////|/////////|//////|//////////|///////|      O     |    O     |
// +------------+-----+--------+---------+------+----------+-------+------------+----------+
// | triangle   |/////|////////|/////////|//////|//////////|///////|////////////|          |
// +------------+-----+--------+---------+------+----------+-------+------------+----------+

void flipNormal(std::vector<ContactPoint>& contacts)
{
  for (std::vector<ContactPoint>::iterator it = contacts.begin(); it != contacts.end(); ++it)
    (*it).normal *= -1.0;
}

template<>
bool GJKSolver_libccd::shapeIntersect<Sphere, Capsule>(const Sphere &s1, const Transform3f& tf1,
                                                       const Capsule &s2, const Transform3f& tf2,
                                                       std::vector<ContactPoint>* contacts) const
{
  return details::sphereCapsuleIntersect(s1, tf1, s2, tf2, contacts);
}

template<>
bool GJKSolver_libccd::shapeIntersect<Capsule, Sphere>(const Capsule &s1, const Transform3f& tf1,
                                                       const Sphere &s2, const Transform3f& tf2,
                                                       std::vector<ContactPoint>* contacts) const
{
  const bool res = details::sphereCapsuleIntersect(s2, tf2, s1, tf1, contacts);
  if (contacts) flipNormal(*contacts);
  return res;
}

template<>
bool GJKSolver_libccd::shapeIntersect<Sphere, Sphere>(const Sphere& s1, const Transform3f& tf1,
                                                      const Sphere& s2, const Transform3f& tf2,
                                                      std::vector<ContactPoint>* contacts) const
{
  return details::sphereSphereIntersect(s1, tf1, s2, tf2, contacts);
}

template<>
bool GJKSolver_libccd::shapeIntersect<Box, Box>(const Box& s1, const Transform3f& tf1,
                                                const Box& s2, const Transform3f& tf2,
                                                std::vector<ContactPoint>* contacts) const
{
  return details::boxBoxIntersect(s1, tf1, s2, tf2, contacts);
}

template<>
bool GJKSolver_libccd::shapeIntersect<Sphere, Halfspace>(const Sphere& s1, const Transform3f& tf1,
                                                         const Halfspace& s2, const Transform3f& tf2,
                                                         std::vector<ContactPoint>* contacts) const
{
  return details::sphereHalfspaceIntersect(s1, tf1, s2, tf2, contacts);
}

template<>
bool GJKSolver_libccd::shapeIntersect<Halfspace, Sphere>(const Halfspace& s1, const Transform3f& tf1,
                                                         const Sphere& s2, const Transform3f& tf2,
                                                         std::vector<ContactPoint>* contacts) const
{
  const bool res = details::sphereHalfspaceIntersect(s2, tf2, s1, tf1, contacts);
  if (contacts) flipNormal(*contacts);
  return res;
}

template<>
bool GJKSolver_libccd::shapeIntersect<Box, Halfspace>(const Box& s1, const Transform3f& tf1,
                                                      const Halfspace& s2, const Transform3f& tf2,
                                                      std::vector<ContactPoint>* contacts) const
{
  return details::boxHalfspaceIntersect(s1, tf1, s2, tf2, contacts);
}

template<>
bool GJKSolver_libccd::shapeIntersect<Halfspace, Box>(const Halfspace& s1, const Transform3f& tf1,
                                                      const Box& s2, const Transform3f& tf2,
                                                      std::vector<ContactPoint>* contacts) const
{
  const bool res = details::boxHalfspaceIntersect(s2, tf2, s1, tf1, contacts);
  if (contacts) flipNormal(*contacts);
  return res;
}

template<>
bool GJKSolver_libccd::shapeIntersect<Capsule, Halfspace>(const Capsule& s1, const Transform3f& tf1,
                                                          const Halfspace& s2, const Transform3f& tf2,
                                                          std::vector<ContactPoint>* contacts) const
{
  return details::capsuleHalfspaceIntersect(s1, tf1, s2, tf2, contacts);
}

template<>
bool GJKSolver_libccd::shapeIntersect<Halfspace, Capsule>(const Halfspace& s1, const Transform3f& tf1,
                                                          const Capsule& s2, const Transform3f& tf2,
                                                          std::vector<ContactPoint>* contacts) const
{
  const bool res = details::capsuleHalfspaceIntersect(s2, tf2, s1, tf1, contacts);
  if (contacts) flipNormal(*contacts);
  return res;
}

template<>
bool GJKSolver_libccd::shapeIntersect<Cylinder, Halfspace>(const Cylinder& s1, const Transform3f& tf1,
                                                           const Halfspace& s2, const Transform3f& tf2,
                                                           std::vector<ContactPoint>* contacts) const
{
  return details::cylinderHalfspaceIntersect(s1, tf1, s2, tf2, contacts);
}

template<>
bool GJKSolver_libccd::shapeIntersect<Halfspace, Cylinder>(const Halfspace& s1, const Transform3f& tf1,
                                                           const Cylinder& s2, const Transform3f& tf2,
                                                           std::vector<ContactPoint>* contacts) const
{
  const bool res = details::cylinderHalfspaceIntersect(s2, tf2, s1, tf1, contacts);
  if (contacts) flipNormal(*contacts);
  return res;
}

template<>
bool GJKSolver_libccd::shapeIntersect<Cone, Halfspace>(const Cone& s1, const Transform3f& tf1,
                                                       const Halfspace& s2, const Transform3f& tf2,
                                                       std::vector<ContactPoint>* contacts) const
{
  return details::coneHalfspaceIntersect(s1, tf1, s2, tf2, contacts);
}

template<>
bool GJKSolver_libccd::shapeIntersect<Halfspace, Cone>(const Halfspace& s1, const Transform3f& tf1,
                                                       const Cone& s2, const Transform3f& tf2,
                                                       std::vector<ContactPoint>* contacts) const
{
  const bool res = details::coneHalfspaceIntersect(s2, tf2, s1, tf1, contacts);
  if (contacts) flipNormal(*contacts);
  return res;
}

template<>
bool GJKSolver_libccd::shapeIntersect<Halfspace, Halfspace>(const Halfspace& s1, const Transform3f& tf1,
                                                            const Halfspace& s2, const Transform3f& tf2,
                                                            std::vector<ContactPoint>* contacts) const
{
  Halfspace s;
  Vec3f p, d;
  FCL_REAL depth;
  int ret;
  return details::halfspaceIntersect(s1, tf1, s2, tf2, p, d, s, depth, ret);
}

template<>
bool GJKSolver_libccd::shapeIntersect<Plane, Halfspace>(const Plane& s1, const Transform3f& tf1,
                                                        const Halfspace& s2, const Transform3f& tf2,
                                                        std::vector<ContactPoint>* contacts) const
{
  Plane pl;
  Vec3f p, d;
  FCL_REAL depth;
  int ret;
  return details::planeHalfspaceIntersect(s1, tf1, s2, tf2, pl, p, d, depth, ret);
}

template<>
bool GJKSolver_libccd::shapeIntersect<Halfspace, Plane>(const Halfspace& s1, const Transform3f& tf1,
                                                        const Plane& s2, const Transform3f& tf2,
                                                        std::vector<ContactPoint>* contacts) const
{
  Plane pl;
  Vec3f p, d;
  FCL_REAL depth;
  int ret;
  return details::halfspacePlaneIntersect(s1, tf1, s2, tf2, pl, p, d, depth, ret);
}

template<>
bool GJKSolver_libccd::shapeIntersect<Sphere, Plane>(const Sphere& s1, const Transform3f& tf1,
                                                     const Plane& s2, const Transform3f& tf2,
                                                     std::vector<ContactPoint>* contacts) const
{
  return details::spherePlaneIntersect(s1, tf1, s2, tf2, contacts);
}

template<>
bool GJKSolver_libccd::shapeIntersect<Plane, Sphere>(const Plane& s1, const Transform3f& tf1,
                                                     const Sphere& s2, const Transform3f& tf2,
                                                     std::vector<ContactPoint>* contacts) const
{
  const bool res = details::spherePlaneIntersect(s2, tf2, s1, tf1, contacts);
  if (contacts) flipNormal(*contacts);
  return res;
}

template<>
bool GJKSolver_libccd::shapeIntersect<Box, Plane>(const Box& s1, const Transform3f& tf1,
                                                  const Plane& s2, const Transform3f& tf2,
                                                  std::vector<ContactPoint>* contacts) const
{
  return details::boxPlaneIntersect(s1, tf1, s2, tf2, contacts);
}

template<>
bool GJKSolver_libccd::shapeIntersect<Plane, Box>(const Plane& s1, const Transform3f& tf1,
                                                  const Box& s2, const Transform3f& tf2,
                                                  std::vector<ContactPoint>* contacts) const
{
  const bool res = details::boxPlaneIntersect(s2, tf2, s1, tf1, contacts);
  if (contacts) flipNormal(*contacts);
  return res;
}

template<>
bool GJKSolver_libccd::shapeIntersect<Capsule, Plane>(const Capsule& s1, const Transform3f& tf1,
                                                      const Plane& s2, const Transform3f& tf2,
                                                      std::vector<ContactPoint>* contacts) const
{
  return details::capsulePlaneIntersect(s1, tf1, s2, tf2, contacts);
}

template<>
bool GJKSolver_libccd::shapeIntersect<Plane, Capsule>(const Plane& s1, const Transform3f& tf1,
                                                      const Capsule& s2, const Transform3f& tf2,
                                                      std::vector<ContactPoint>* contacts) const
{
  const bool res = details::capsulePlaneIntersect(s2, tf2, s1, tf1, contacts);
  if (contacts) flipNormal(*contacts);
  return res;
}

template<>
bool GJKSolver_libccd::shapeIntersect<Cylinder, Plane>(const Cylinder& s1, const Transform3f& tf1,
                                                       const Plane& s2, const Transform3f& tf2,
                                                       std::vector<ContactPoint>* contacts) const
{
  return details::cylinderPlaneIntersect(s1, tf1, s2, tf2, contacts);
}

template<>
bool GJKSolver_libccd::shapeIntersect<Plane, Cylinder>(const Plane& s1, const Transform3f& tf1,
                                                       const Cylinder& s2, const Transform3f& tf2,
                                                       std::vector<ContactPoint>* contacts) const
{
  const bool res = details::cylinderPlaneIntersect(s2, tf2, s1, tf1, contacts);
  if (contacts) flipNormal(*contacts);
  return res;
}

template<>
bool GJKSolver_libccd::shapeIntersect<Cone, Plane>(const Cone& s1, const Transform3f& tf1,
                                                   const Plane& s2, const Transform3f& tf2,
                                                   std::vector<ContactPoint>* contacts) const
{
  return details::conePlaneIntersect(s1, tf1, s2, tf2, contacts);
}

template<>
bool GJKSolver_libccd::shapeIntersect<Plane, Cone>(const Plane& s1, const Transform3f& tf1,
                                                   const Cone& s2, const Transform3f& tf2,
                                                   std::vector<ContactPoint>* contacts) const
{
  const bool res = details::conePlaneIntersect(s2, tf2, s1, tf1, contacts);
  if (contacts) flipNormal(*contacts);
  return res;
}

template<>
bool GJKSolver_libccd::shapeIntersect<Plane, Plane>(const Plane& s1, const Transform3f& tf1,
                                                    const Plane& s2, const Transform3f& tf2,
                                                    std::vector<ContactPoint>* contacts) const
{
  return details::planeIntersect(s1, tf1, s2, tf2, contacts);
}




template<> 
bool GJKSolver_libccd::shapeTriangleIntersect(const Sphere& s, const Transform3f& tf,
                                              const Vec3f& P1, const Vec3f& P2, const Vec3f& P3, Vec3f* contact_points, FCL_REAL* penetration_depth, Vec3f* normal) const
{
  return details::sphereTriangleIntersect(s, tf, P1, P2, P3, contact_points, penetration_depth, normal);
}

template<> 
bool GJKSolver_libccd::shapeTriangleIntersect(const Sphere& s, const Transform3f& tf1,
                                              const Vec3f& P1, const Vec3f& P2, const Vec3f& P3, const Transform3f& tf2, Vec3f* contact_points, FCL_REAL* penetration_depth, Vec3f* normal) const
{
  return details::sphereTriangleIntersect(s, tf1, tf2.transform(P1), tf2.transform(P2), tf2.transform(P3), contact_points, penetration_depth, normal);
}

template<>
bool GJKSolver_libccd::shapeTriangleIntersect(const Halfspace& s, const Transform3f& tf1,
                                              const Vec3f& P1, const Vec3f& P2, const Vec3f& P3, const Transform3f& tf2, Vec3f* contact_points, FCL_REAL* penetration_depth, Vec3f* normal) const
{
  return details::halfspaceTriangleIntersect(s, tf1, P1, P2, P3, tf2, contact_points, penetration_depth, normal);
}

template<>
bool GJKSolver_libccd::shapeTriangleIntersect(const Plane& s, const Transform3f& tf1,
                                              const Vec3f& P1, const Vec3f& P2, const Vec3f& P3, const Transform3f& tf2, Vec3f* contact_points, FCL_REAL* penetration_depth, Vec3f* normal) const
{
  return details::planeTriangleIntersect(s, tf1, P1, P2, P3, tf2, contact_points, penetration_depth, normal);
}

// Shape distance algorithms not using libccd
//
// +------------+-----+--------+---------+------+----------+-------+------------+----------+
// |            | box | sphere | capsule | cone | cylinder | plane | half-space | triangle |
// +------------+-----+--------+---------+------+----------+-------+------------+----------+
// | box        |     |        |         |      |          |       |            |          |
// +------------+-----+--------+---------+------+----------+-------+------------+----------+
// | sphere     |/////|   O    |    O    |      |          |       |            |    O     |
// +------------+-----+--------+---------+------+----------+-------+------------+----------+
// | capsule    |/////|////////|    O    |      |          |       |            |          |
// +------------+-----+--------+---------+------+----------+-------+------------+----------+
// | cone       |/////|////////|/////////|      |          |       |            |          |
// +------------+-----+--------+---------+------+----------+-------+------------+----------+
// | cylinder   |/////|////////|/////////|//////|          |       |            |          |
// +------------+-----+--------+---------+------+----------+-------+------------+----------+
// | plane      |/////|////////|/////////|//////|//////////|       |            |          |
// +------------+-----+--------+---------+------+----------+-------+------------+----------+
// | half-space |/////|////////|/////////|//////|//////////|///////|            |          |
// +------------+-----+--------+---------+------+----------+-------+------------+----------+
// | triangle   |/////|////////|/////////|//////|//////////|///////|////////////|          |
// +------------+-----+--------+---------+------+----------+-------+------------+----------+

template<>
bool GJKSolver_libccd::shapeDistance<Sphere, Capsule>(const Sphere& s1, const Transform3f& tf1,
                                                      const Capsule& s2, const Transform3f& tf2,
                                                      FCL_REAL* dist, Vec3f* p1, Vec3f* p2) const
{
  return details::sphereCapsuleDistance(s1, tf1, s2, tf2, dist, p1, p2);
}

template<>
bool GJKSolver_libccd::shapeDistance<Capsule, Sphere>(const Capsule& s1, const Transform3f& tf1,
                                                      const Sphere& s2, const Transform3f& tf2,
                                                      FCL_REAL* dist, Vec3f* p1, Vec3f* p2) const
{
  return details::sphereCapsuleDistance(s2, tf2, s1, tf1, dist, p2, p1);
}

template<>
bool GJKSolver_libccd::shapeDistance<Sphere, Sphere>(const Sphere& s1, const Transform3f& tf1,
                                                     const Sphere& s2, const Transform3f& tf2,
                                                     FCL_REAL* dist, Vec3f* p1, Vec3f* p2) const
{
  return details::sphereSphereDistance(s1, tf1, s2, tf2, dist, p1, p2);
}

template<>
bool GJKSolver_libccd::shapeDistance<Capsule, Capsule>(const Capsule& s1, const Transform3f& tf1,
                                                       const Capsule& s2, const Transform3f& tf2,
                                                       FCL_REAL* dist, Vec3f* p1, Vec3f* p2) const
{
  return details::capsuleCapsuleDistance(s1, tf1, s2, tf2, dist, p1, p2);
}




template<>
bool GJKSolver_libccd::shapeTriangleDistance<Sphere>(const Sphere& s, const Transform3f& tf,
                                                     const Vec3f& P1, const Vec3f& P2, const Vec3f& P3,
                                                     FCL_REAL* dist, Vec3f* p1, Vec3f* p2) const
{
  return details::sphereTriangleDistance(s, tf, P1, P2, P3, dist, p1, p2);
}

template<>
bool GJKSolver_libccd::shapeTriangleDistance<Sphere>(const Sphere& s, const Transform3f& tf1,
                                                     const Vec3f& P1, const Vec3f& P2, const Vec3f& P3, const Transform3f& tf2,
                                                     FCL_REAL* dist, Vec3f* p1, Vec3f* p2) const
{
  return details::sphereTriangleDistance(s, tf1, P1, P2, P3, tf2, dist, p1, p2);
}

// Shape intersect algorithms not using built-in GJK algorithm
//
// +------------+-----+--------+---------+------+----------+-------+------------+----------+
// |            | box | sphere | capsule | cone | cylinder | plane | half-space | triangle |
// +------------+-----+--------+---------+------+----------+-------+------------+----------+
// | box        |  O  |        |         |      |          |   O   |      O     |          |
// +------------+-----+--------+---------+------+----------+-------+------------+----------+
// | sphere     |/////|   O    |    O    |      |          |   O   |      O     |    O     |
// +------------+-----+--------+---------+------+----------+-------+------------+----------+
// | capsule    |/////|////////|         |      |          |   O   |      O     |          |
// +------------+-----+--------+---------+------+----------+-------+------------+----------+
// | cone       |/////|////////|/////////|      |          |   O   |      O     |          |
// +------------+-----+--------+---------+------+----------+-------+------------+----------+
// | cylinder   |/////|////////|/////////|//////|          |   O   |      O     |          |
// +------------+-----+--------+---------+------+----------+-------+------------+----------+
// | plane      |/////|////////|/////////|//////|//////////|   O   |      O     |    O     |
// +------------+-----+--------+---------+------+----------+-------+------------+----------+
// | half-space |/////|////////|/////////|//////|//////////|///////|      O     |    O     |
// +------------+-----+--------+---------+------+----------+-------+------------+----------+
// | triangle   |/////|////////|/////////|//////|//////////|///////|////////////|          |
// +------------+-----+--------+---------+------+----------+-------+------------+----------+

template<>
bool GJKSolver_indep::shapeIntersect<Sphere, Capsule>(const Sphere &s1, const Transform3f& tf1,
                                                      const Capsule &s2, const Transform3f& tf2,
                                                      std::vector<ContactPoint>* contacts) const
{
  return details::sphereCapsuleIntersect(s1, tf1, s2, tf2, contacts);
}

template<>
bool GJKSolver_indep::shapeIntersect<Capsule, Sphere>(const Capsule &s1, const Transform3f& tf1,
                                                      const Sphere &s2, const Transform3f& tf2,
                                                      std::vector<ContactPoint>* contacts) const
{
  const bool res = details::sphereCapsuleIntersect(s2, tf2, s1, tf1, contacts);
  if (contacts) flipNormal(*contacts);
  return res;
}

template<>
bool GJKSolver_indep::shapeIntersect<Sphere, Sphere>(const Sphere& s1, const Transform3f& tf1,
                                                     const Sphere& s2, const Transform3f& tf2,
                                                     std::vector<ContactPoint>* contacts) const
{
  return details::sphereSphereIntersect(s1, tf1, s2, tf2, contacts);
}

template<>
bool GJKSolver_indep::shapeIntersect<Box, Box>(const Box& s1, const Transform3f& tf1,
                                               const Box& s2, const Transform3f& tf2,
                                               std::vector<ContactPoint>* contacts) const
{
  return details::boxBoxIntersect(s1, tf1, s2, tf2, contacts);
}

template<>
bool GJKSolver_indep::shapeIntersect<Sphere, Halfspace>(const Sphere& s1, const Transform3f& tf1,
                                                        const Halfspace& s2, const Transform3f& tf2,
                                                        std::vector<ContactPoint>* contacts) const
{
  return details::sphereHalfspaceIntersect(s1, tf1, s2, tf2, contacts);
}

template<>
bool GJKSolver_indep::shapeIntersect<Halfspace, Sphere>(const Halfspace& s1, const Transform3f& tf1,
                                                        const Sphere& s2, const Transform3f& tf2,
                                                        std::vector<ContactPoint>* contacts) const
{
  const bool res = details::sphereHalfspaceIntersect(s2, tf2, s1, tf1, contacts);
  if (contacts) flipNormal(*contacts);
  return res;
}

template<>
bool GJKSolver_indep::shapeIntersect<Box, Halfspace>(const Box& s1, const Transform3f& tf1,
                                                     const Halfspace& s2, const Transform3f& tf2,
                                                     std::vector<ContactPoint>* contacts) const
{
  return details::boxHalfspaceIntersect(s1, tf1, s2, tf2, contacts);
}

template<>
bool GJKSolver_indep::shapeIntersect<Halfspace, Box>(const Halfspace& s1, const Transform3f& tf1,
                                                     const Box& s2, const Transform3f& tf2,
                                                     std::vector<ContactPoint>* contacts) const
{
  const bool res = details::boxHalfspaceIntersect(s2, tf2, s1, tf1, contacts);
  if (contacts) flipNormal(*contacts);
  return res;
}

template<>
bool GJKSolver_indep::shapeIntersect<Capsule, Halfspace>(const Capsule& s1, const Transform3f& tf1,
                                                         const Halfspace& s2, const Transform3f& tf2,
                                                         std::vector<ContactPoint>* contacts) const
{
  return details::capsuleHalfspaceIntersect(s1, tf1, s2, tf2, contacts);
}

template<>
bool GJKSolver_indep::shapeIntersect<Halfspace, Capsule>(const Halfspace& s1, const Transform3f& tf1,
                                                         const Capsule& s2, const Transform3f& tf2,
                                                         std::vector<ContactPoint>* contacts) const
{
  const bool res = details::capsuleHalfspaceIntersect(s2, tf2, s1, tf1, contacts);
  if (contacts) flipNormal(*contacts);
  return res;
}

template<>
bool GJKSolver_indep::shapeIntersect<Cylinder, Halfspace>(const Cylinder& s1, const Transform3f& tf1,
                                                          const Halfspace& s2, const Transform3f& tf2,
                                                          std::vector<ContactPoint>* contacts) const
{
  return details::cylinderHalfspaceIntersect(s1, tf1, s2, tf2, contacts);
}

template<>
bool GJKSolver_indep::shapeIntersect<Halfspace, Cylinder>(const Halfspace& s1, const Transform3f& tf1,
                                                          const Cylinder& s2, const Transform3f& tf2,
                                                          std::vector<ContactPoint>* contacts) const
{
  const bool res = details::cylinderHalfspaceIntersect(s2, tf2, s1, tf1, contacts);
  if (contacts) flipNormal(*contacts);
  return res;
}

template<>
bool GJKSolver_indep::shapeIntersect<Cone, Halfspace>(const Cone& s1, const Transform3f& tf1,
                                                      const Halfspace& s2, const Transform3f& tf2,
                                                      std::vector<ContactPoint>* contacts) const
{
  return details::coneHalfspaceIntersect(s1, tf1, s2, tf2, contacts);
}

template<>
bool GJKSolver_indep::shapeIntersect<Halfspace, Cone>(const Halfspace& s1, const Transform3f& tf1,
                                                      const Cone& s2, const Transform3f& tf2,
                                                      std::vector<ContactPoint>* contacts) const
{
  const bool res = details::coneHalfspaceIntersect(s2, tf2, s1, tf1, contacts);
  if (contacts) flipNormal(*contacts);
  return res;
}

template<>
bool GJKSolver_indep::shapeIntersect<Halfspace, Halfspace>(const Halfspace& s1, const Transform3f& tf1,
                                                           const Halfspace& s2, const Transform3f& tf2,
                                                           std::vector<ContactPoint>* contacts) const
{
  Halfspace s;
  Vec3f p, d;
  FCL_REAL depth;
  int ret;
  return details::halfspaceIntersect(s1, tf1, s2, tf2, p, d, s, depth, ret);
}

template<>
bool GJKSolver_indep::shapeIntersect<Plane, Halfspace>(const Plane& s1, const Transform3f& tf1,
                                                       const Halfspace& s2, const Transform3f& tf2,
                                                       std::vector<ContactPoint>* contacts) const
{
  Plane pl;
  Vec3f p, d;
  FCL_REAL depth;
  int ret;
  return details::planeHalfspaceIntersect(s1, tf1, s2, tf2, pl, p, d, depth, ret);
}

template<>
bool GJKSolver_indep::shapeIntersect<Halfspace, Plane>(const Halfspace& s1, const Transform3f& tf1,
                                                       const Plane& s2, const Transform3f& tf2,
                                                       std::vector<ContactPoint>* contacts) const
{
  Plane pl;
  Vec3f p, d;
  FCL_REAL depth;
  int ret;
  return details::halfspacePlaneIntersect(s1, tf1, s2, tf2, pl, p, d, depth, ret);
}

template<>
bool GJKSolver_indep::shapeIntersect<Sphere, Plane>(const Sphere& s1, const Transform3f& tf1,
                                                    const Plane& s2, const Transform3f& tf2,
                                                    std::vector<ContactPoint>* contacts) const
{
  return details::spherePlaneIntersect(s1, tf1, s2, tf2, contacts);
}

template<>
bool GJKSolver_indep::shapeIntersect<Plane, Sphere>(const Plane& s1, const Transform3f& tf1,
                                                    const Sphere& s2, const Transform3f& tf2,
                                                    std::vector<ContactPoint>* contacts) const
{
  const bool res = details::spherePlaneIntersect(s2, tf2, s1, tf1, contacts);
  if (contacts) flipNormal(*contacts);
  return res;
}

template<>
bool GJKSolver_indep::shapeIntersect<Box, Plane>(const Box& s1, const Transform3f& tf1,
                                                 const Plane& s2, const Transform3f& tf2,
                                                 std::vector<ContactPoint>* contacts) const
{
  return details::boxPlaneIntersect(s1, tf1, s2, tf2, contacts);
}

template<>
bool GJKSolver_indep::shapeIntersect<Plane, Box>(const Plane& s1, const Transform3f& tf1,
                                                 const Box& s2, const Transform3f& tf2,
                                                 std::vector<ContactPoint>* contacts) const
{
  const bool res = details::boxPlaneIntersect(s2, tf2, s1, tf1, contacts);
  if (contacts) flipNormal(*contacts);
  return res;
}

template<>
bool GJKSolver_indep::shapeIntersect<Capsule, Plane>(const Capsule& s1, const Transform3f& tf1,
                                                     const Plane& s2, const Transform3f& tf2,
                                                     std::vector<ContactPoint>* contacts) const
{
  return details::capsulePlaneIntersect(s1, tf1, s2, tf2, contacts);
}

template<>
bool GJKSolver_indep::shapeIntersect<Plane, Capsule>(const Plane& s1, const Transform3f& tf1,
                                                     const Capsule& s2, const Transform3f& tf2,
                                                     std::vector<ContactPoint>* contacts) const
{
  const bool res = details::capsulePlaneIntersect(s2, tf2, s1, tf1, contacts);
  if (contacts) flipNormal(*contacts);
  return res;
}

template<>
bool GJKSolver_indep::shapeIntersect<Cylinder, Plane>(const Cylinder& s1, const Transform3f& tf1,
                                                      const Plane& s2, const Transform3f& tf2,
                                                      std::vector<ContactPoint>* contacts) const
{
  return details::cylinderPlaneIntersect(s1, tf1, s2, tf2, contacts);
}

template<>
bool GJKSolver_indep::shapeIntersect<Plane, Cylinder>(const Plane& s1, const Transform3f& tf1,
                                                      const Cylinder& s2, const Transform3f& tf2,
                                                      std::vector<ContactPoint>* contacts) const
{
  const bool res = details::cylinderPlaneIntersect(s2, tf2, s1, tf1, contacts);
  if (contacts) flipNormal(*contacts);
  return res;
}

template<>
bool GJKSolver_indep::shapeIntersect<Cone, Plane>(const Cone& s1, const Transform3f& tf1,
                                                  const Plane& s2, const Transform3f& tf2,
                                                  std::vector<ContactPoint>* contacts) const
{
  return details::conePlaneIntersect(s1, tf1, s2, tf2, contacts);
}

template<>
bool GJKSolver_indep::shapeIntersect<Plane, Cone>(const Plane& s1, const Transform3f& tf1,
                                                  const Cone& s2, const Transform3f& tf2,
                                                  std::vector<ContactPoint>* contacts) const
{
  const bool res = details::conePlaneIntersect(s2, tf2, s1, tf1, contacts);
  if (contacts) flipNormal(*contacts);
  return res;
}

template<>
bool GJKSolver_indep::shapeIntersect<Plane, Plane>(const Plane& s1, const Transform3f& tf1,
                                                   const Plane& s2, const Transform3f& tf2,
                                                   std::vector<ContactPoint>* contacts) const
{
  return details::planeIntersect(s1, tf1, s2, tf2, contacts);
}




template<>
bool GJKSolver_indep::shapeTriangleIntersect(const Sphere& s, const Transform3f& tf,
                                             const Vec3f& P1, const Vec3f& P2, const Vec3f& P3, Vec3f* contact_points, FCL_REAL* penetration_depth, Vec3f* normal) const
{
  return details::sphereTriangleIntersect(s, tf, P1, P2, P3, contact_points, penetration_depth, normal);
}

template<>
bool GJKSolver_indep::shapeTriangleIntersect(const Sphere& s, const Transform3f& tf1,
                                             const Vec3f& P1, const Vec3f& P2, const Vec3f& P3, const Transform3f& tf2, Vec3f* contact_points, FCL_REAL* penetration_depth, Vec3f* normal) const
{
  return details::sphereTriangleIntersect(s, tf1, tf2.transform(P1), tf2.transform(P2), tf2.transform(P3), contact_points, penetration_depth, normal);
}

template<>
bool GJKSolver_indep::shapeTriangleIntersect(const Halfspace& s, const Transform3f& tf1,
                                             const Vec3f& P1, const Vec3f& P2, const Vec3f& P3, const Transform3f& tf2, Vec3f* contact_points, FCL_REAL* penetration_depth, Vec3f* normal) const
{
  return details::halfspaceTriangleIntersect(s, tf1, P1, P2, P3, tf2, contact_points, penetration_depth, normal);
}

template<>
bool GJKSolver_indep::shapeTriangleIntersect(const Plane& s, const Transform3f& tf1,
                                             const Vec3f& P1, const Vec3f& P2, const Vec3f& P3, const Transform3f& tf2, Vec3f* contact_points, FCL_REAL* penetration_depth, Vec3f* normal) const
{
  return details::planeTriangleIntersect(s, tf1, P1, P2, P3, tf2, contact_points, penetration_depth, normal);
}

// Shape distance algorithms not using built-in GJK algorithm
//
// +------------+-----+--------+---------+------+----------+-------+------------+----------+
// |            | box | sphere | capsule | cone | cylinder | plane | half-space | triangle |
// +------------+-----+--------+---------+------+----------+-------+------------+----------+
// | box        |     |        |         |      |          |       |            |          |
// +------------+-----+--------+---------+------+----------+-------+------------+----------+
// | sphere     |/////|   O    |    O    |      |          |       |            |    O     |
// +------------+-----+--------+---------+------+----------+-------+------------+----------+
// | capsule    |/////|////////|    O    |      |          |       |            |          |
// +------------+-----+--------+---------+------+----------+-------+------------+----------+
// | cone       |/////|////////|/////////|      |          |       |            |          |
// +------------+-----+--------+---------+------+----------+-------+------------+----------+
// | cylinder   |/////|////////|/////////|//////|          |       |            |          |
// +------------+-----+--------+---------+------+----------+-------+------------+----------+
// | plane      |/////|////////|/////////|//////|//////////|       |            |          |
// +------------+-----+--------+---------+------+----------+-------+------------+----------+
// | half-space |/////|////////|/////////|//////|//////////|///////|            |          |
// +------------+-----+--------+---------+------+----------+-------+------------+----------+
// | triangle   |/////|////////|/////////|//////|//////////|///////|////////////|          |
// +------------+-----+--------+---------+------+----------+-------+------------+----------+

template<>
bool GJKSolver_indep::shapeDistance<Sphere, Capsule>(const Sphere& s1, const Transform3f& tf1,
                                                     const Capsule& s2, const Transform3f& tf2,
                                                     FCL_REAL* dist, Vec3f* p1, Vec3f* p2) const
{
  return details::sphereCapsuleDistance(s1, tf1, s2, tf2, dist, p1, p2);
}

template<>
bool GJKSolver_indep::shapeDistance<Capsule, Sphere>(const Capsule& s1, const Transform3f& tf1,
                                                     const Sphere& s2, const Transform3f& tf2,
                                                     FCL_REAL* dist, Vec3f* p1, Vec3f* p2) const
{
  return details::sphereCapsuleDistance(s2, tf2, s1, tf1, dist, p2, p1);
}

template<>
bool GJKSolver_indep::shapeDistance<Sphere, Sphere>(const Sphere& s1, const Transform3f& tf1,
                                                    const Sphere& s2, const Transform3f& tf2,
                                                    FCL_REAL* dist, Vec3f* p1, Vec3f* p2) const
{
  return details::sphereSphereDistance(s1, tf1, s2, tf2, dist, p1, p2);
}

template<>
bool GJKSolver_indep::shapeDistance<Capsule, Capsule>(const Capsule& s1, const Transform3f& tf1,
                                                      const Capsule& s2, const Transform3f& tf2,
                                                      FCL_REAL* dist, Vec3f* p1, Vec3f* p2) const
{
  return details::capsuleCapsuleDistance(s1, tf1, s2, tf2, dist, p1, p2);
}




template<>
bool GJKSolver_indep::shapeTriangleDistance<Sphere>(const Sphere& s, const Transform3f& tf,
                                                    const Vec3f& P1, const Vec3f& P2, const Vec3f& P3,
                                                    FCL_REAL* dist, Vec3f* p1, Vec3f* p2) const
{
  return details::sphereTriangleDistance(s, tf, P1, P2, P3, dist, p1, p2);
}

template<>
bool GJKSolver_indep::shapeTriangleDistance<Sphere>(const Sphere& s, const Transform3f& tf1,
                                                    const Vec3f& P1, const Vec3f& P2, const Vec3f& P3, const Transform3f& tf2,
                                                    FCL_REAL* dist, Vec3f* p1, Vec3f* p2) const
{
  return details::sphereTriangleDistance(s, tf1, P1, P2, P3, tf2, dist, p1, p2);
}

} // fcl<|MERGE_RESOLUTION|>--- conflicted
+++ resolved
@@ -274,29 +274,16 @@
   if(len > s1.radius + s2.radius)
     return false;
 
-<<<<<<< HEAD
   if(contacts)
-=======
-  if(penetration_depth) 
-    *penetration_depth = s1.radius + s2.radius - len;
-
-  // If the centers of two sphere are at the same position, the normal is (0, 0, 0).
-  // Otherwise, normal is pointing from center of object 1 to center of object 2
-  if(normal) 
->>>>>>> 7279e644
-  {
+  {
+    // If the centers of two sphere are at the same position, the normal is (0, 0, 0).
+    // Otherwise, normal is pointing from center of object 1 to center of object 2
     const Vec3f normal = len > 0 ? diff / len : diff;
-    const Vec3f point = tf1.transform(Vec3f()) - diff * s1.radius / (s1.radius + s2.radius);
+    const Vec3f point = tf1.transform(Vec3f()) + diff * s1.radius / (s1.radius + s2.radius);
     const FCL_REAL penetration_depth = s1.radius + s2.radius - len;
     contacts->push_back(ContactPoint(normal, point, penetration_depth));
   }
 
-<<<<<<< HEAD
-=======
-  if(contact_points)
-    *contact_points = tf1.transform(Vec3f()) + diff * s1.radius / (s1.radius + s2.radius);
-  
->>>>>>> 7279e644
   return true;
 }
 
@@ -1204,15 +1191,9 @@
 
   // if we get to this point, the boxes interpenetrate. compute the normal
   // in global coordinates.
-<<<<<<< HEAD
-  if(best_col_id != -1)
-    normal = R.getColumn(best_col_id);
-  else
-=======
   if(best_col_id != -1) 
     normal = normalR->getColumn(best_col_id);
   else 
->>>>>>> 7279e644
     normal = R1 * normalC;
 
   if(invert_normal)
@@ -1251,18 +1232,11 @@
     lineClosestApproach(pa, ua, pb, ub, &alpha, &beta);
     pa += ua * alpha;
     pb += ub * beta;
-<<<<<<< HEAD
-
-
-    Vec3f pointInWorld((pa + pb) * 0.5);
-    contacts.push_back(ContactPoint(-normal, pointInWorld, -*depth));
-=======
-    
-    
+
+
     // Vec3f pointInWorld((pa + pb) * 0.5);
     // contacts.push_back(ContactPoint(-normal, pointInWorld, -*depth));
     contacts.push_back(ContactPoint(-normal,pb,-*depth));
->>>>>>> 7279e644
     *return_code = code;
 
     return 1;
@@ -1493,11 +1467,6 @@
   return cnum;
 }
 
-<<<<<<< HEAD
-=======
-bool compareContactPoints(const ContactPoint& c1,const ContactPoint& c2) { return c1.depth < c2.depth; } // Accending order, assuming penetration depth is a negative number!
-
->>>>>>> 7279e644
 bool boxBoxIntersect(const Box& s1, const Transform3f& tf1,
                      const Box& s2, const Transform3f& tf2,
                      std::vector<ContactPoint>* contacts_)
@@ -1511,23 +1480,8 @@
                            normal, &depth, &return_code,
                            4, contacts);
 
-<<<<<<< HEAD
   if(contacts_)
     *contacts_ = contacts;
-=======
-  if(normal_) *normal_ = normal;
-  if(penetration_depth_) *penetration_depth_ = depth;
-
-  if(contact_points)
-  {
-    if(contacts.size() > 0)
-    {
-      std::sort(contacts.begin(), contacts.end(), compareContactPoints);
-      *contact_points = contacts[0].point;
-      if(penetration_depth_) *penetration_depth_ = -contacts[0].depth;
-    }
-  }
->>>>>>> 7279e644
 
   return return_code != 0;
 }
